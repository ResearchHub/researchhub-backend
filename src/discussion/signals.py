from django.db.models.signals import post_save, post_delete
from django.dispatch import receiver

from .models import Thread, Reply, Comment
from utils.siftscience import events_api


def recalc_dis_count(instance):
    paper = instance.paper
<<<<<<< HEAD
    new_dis_count = paper.get_discussion_count()
    paper.calculate_hot_score()

    if paper.discussion_count < new_dis_count:
        for hub in paper.hubs.all():
            hub.discussion_count += 1
            hub.save()

    paper.discussion_count = new_dis_count
    paper.save()
=======
    if paper:
        new_dis_count = paper.get_discussion_count()
        paper.calculate_hot_score()
        paper.discussion_count = new_dis_count
        paper.save()
>>>>>>> 3205dc51


@receiver(post_save, sender=Thread, dispatch_uid='thread_post_save_signal')
def thread_post_save_signal(
    sender,
    instance,
    created,
    update_fields,
    **kwargs
):
    recalc_dis_count_thread(instance)
    # if created:
    #     events_api.track_create_content_comment(
    #         instance.created_by,
    #         instance,
    #         is_thread=True
    #     )
    # else:
    #     events_api.track_update_content_comment(
    #         instance.created_by,
    #         instance,
    #         is_thread=True
    #     )


def recalc_dis_count_thread(instance):
    recalc_dis_count(instance)


@receiver(post_save, sender=Reply, dispatch_uid='reply_post_save_signal')
def reply_post_save_signal(
    sender,
    instance,
    created,
    update_fields,
    **kwargs
):
    recalc_dis_count_reply(instance)
    # if created:
    #     events_api.track_create_content_comment(
    #         instance.created_by,
    #         instance,
    #     )
    # else:
    #     events_api.track_update_content_comment(
    #         instance.created_by,
    #         instance,
    #     )


def recalc_dis_count_reply(instance):
    recalc_dis_count(instance)


@receiver(post_save, sender=Comment, dispatch_uid='comment_post_save_signal')
def comment_post_save_signal(
    sender,
    instance,
    created,
    update_fields,
    **kwargs
):
    recalc_dis_count_comment(instance)
    # if created:
    #     events_api.track_create_content_comment(
    #         instance.created_by,
    #         instance,
    #     )
    # else:
    #     events_api.track_update_content_comment(
    #         instance.created_by,
    #         instance,
    #     )


def recalc_dis_count_comment(instance):
    recalc_dis_count(instance)


@receiver(post_delete, sender=Thread, dispatch_uid='recalc_dis_count_del_thr')
def recalc_dis_count_thread_delete(sender, instance, **kwargs):
    recalc_dis_count(instance)


@receiver(post_delete, sender=Reply, dispatch_uid='recalc_dis_count_del_reply')
def recalc_dis_count_reply_delete(sender, instance, **kwargs):
    recalc_dis_count(instance)


@receiver(post_delete, sender=Comment, dispatch_uid='recalc_dis_count_del_com')
def recalc_dis_count_comment_delete(sender, instance, **kwargs):
    recalc_dis_count(instance)<|MERGE_RESOLUTION|>--- conflicted
+++ resolved
@@ -7,24 +7,17 @@
 
 def recalc_dis_count(instance):
     paper = instance.paper
-<<<<<<< HEAD
-    new_dis_count = paper.get_discussion_count()
-    paper.calculate_hot_score()
-
-    if paper.discussion_count < new_dis_count:
-        for hub in paper.hubs.all():
-            hub.discussion_count += 1
-            hub.save()
-
-    paper.discussion_count = new_dis_count
-    paper.save()
-=======
     if paper:
         new_dis_count = paper.get_discussion_count()
         paper.calculate_hot_score()
+
+        if paper.discussion_count < new_dis_count:
+            for hub in paper.hubs.all():
+                hub.discussion_count += 1
+                hub.save()
+
         paper.discussion_count = new_dis_count
         paper.save()
->>>>>>> 3205dc51
 
 
 @receiver(post_save, sender=Thread, dispatch_uid='thread_post_save_signal')

import rest_framework.serializers as serializers

from discussion.models import Comment, Thread, Reply
from discussion.reaction_serializers import (
    VoteSerializer,
    GenericReactionSerializerMixin,
    DynamicVoteSerializer  # Import is needed for discussion serializer imports
)
from researchhub.settings import PAGINATION_PAGE_SIZE
from researchhub.serializers import DynamicModelFieldSerializer
from user.serializers import MinimalUserSerializer, DynamicUserSerializer, DynamicMinimalUserSerializer
from utils.http import get_user_from_request
# TODO: Make is_public editable for creator as a delete mechanism
# TODO: undo
from django.db.models import Q


class CensorMixin:
    def get_plain_text(self, obj):
        return self.censor_unless_moderator(obj, obj.plain_text)

    def get_title(self, obj):
        return self.censor_unless_moderator(obj, obj.title)

    def get_text(self, obj):
        return self.censor_unless_moderator(obj, obj.text)

    def censor_unless_moderator(self, obj, value):
        if not obj.is_removed or self.requester_is_moderator():
            return value
        else:
            if type(value) == str:
                return "[{} has been removed]".format(obj._meta.model_name)
            else:
                return None

    def requester_is_moderator(self):
        request = self.context.get('request')
        return (
            request
            and request.user
            and request.user.is_authenticated
            and request.user.moderator
        )


class DynamicThreadSerializer(
    DynamicModelFieldSerializer,
    GenericReactionSerializerMixin,
):
    comment_count = serializers.SerializerMethodField()
    created_by = serializers.SerializerMethodField()
    is_created_by_editor = serializers.BooleanField(
        required=False,
    )
    paper = serializers.SerializerMethodField()
    post = serializers.SerializerMethodField()
    unified_document = serializers.SerializerMethodField()
    comments = serializers.SerializerMethodField()
    score = serializers.SerializerMethodField()
    user_vote = serializers.SerializerMethodField()
    user_flag = serializers.SerializerMethodField()
    discussion_type = serializers.SerializerMethodField()
    promoted = serializers.SerializerMethodField()

    class Meta:
        model = Thread
        fields = '__all__'

    def get_discussion_type(self, obj):
        return Thread.__name__

    def _comments_query(self, obj):
        filter_by_user_id = self.context.get('_config', {}).get('filter_by_user_id', None)

        if filter_by_user_id:
            replies = Reply.objects.filter(created_by_id=filter_by_user_id)
            comments = obj.children.filter(
                is_removed=False
            ).filter(
                Q(id__in=[r.object_id for r in replies]) |
                Q(created_by_id=filter_by_user_id)
            )
        else:
            comments = obj.children

        return self.get_children_annotated(comments).order_by(
            *self.context.get('ordering', ['created_date'])
        )

    def get_comments(self, obj):
        _context_fields = self.context.get('dis_dts_get_comments', {})
        comments_queryset = self._comments_query(obj)[:PAGINATION_PAGE_SIZE]
        comment_serializer = DynamicCommentSerializer(
            comments_queryset,
            many=True,
            context=self.context,
            **_context_fields,
        )
        return comment_serializer.data

    def get_user_vote(self, obj):
        user = get_user_from_request(self.context)
        _context_fields = self.context.get('dis_dcs_get_user_vote', {})
        if user and not user.is_anonymous:
            vote = obj.votes.filter(created_by=user)
            if vote.exists():
                return DynamicVoteSerializer(
                    vote.last(),
                    context=self.context,
                    **_context_fields,
                ).data
            return False
        return False

    def get_created_by(self, thread):
        context = self.context
        _context_fields = context.get('dis_dts_get_created_by', {})
        serializer = DynamicUserSerializer(
            thread.created_by,
            context=context,
            **_context_fields
        )
        return serializer.data

    def get_comment_count(self, obj):
        return self._comments_query(obj).count()

    def get_paper(self, thread):
        from paper.serializers import DynamicPaperSerializer

        paper = thread.paper
        if not paper:
            return None

        context = self.context
        _context_fields = context.get('dis_dts_get_paper', {})

        serializer = DynamicPaperSerializer(
            paper,
            context=context,
            **_context_fields
        )
        return serializer.data

    def get_post(self, thread):
        from researchhub_document.serializers import (
            DynamicPostSerializer
        )

        post = thread.post
        if not post:
            return None

        context = self.context
        _context_fields = context.get('dis_dts_get_post', {})
        serializer = DynamicPostSerializer(
            thread.post,
            context=context,
            **_context_fields
        )
        return serializer.data

    def get_score(self, obj):
        return obj.calculate_score()

    def get_unified_document(self, thread):
        from researchhub_document.serializers import (
          DynamicUnifiedDocumentSerializer
        )
        context = self.context
        _context_fields = context.get('dis_dts_get_unified_document', {})
        serializer = DynamicUnifiedDocumentSerializer(
            thread.unified_document,
            context=context,
            **_context_fields
        )
        return serializer.data


class DynamicReplySerializer(
    DynamicModelFieldSerializer,
    GenericReactionSerializerMixin,
):
    is_created_by_editor = serializers.BooleanField(
        required=False,
    )
    unified_document = serializers.SerializerMethodField()
    discussion_type = serializers.SerializerMethodField()
    promoted = serializers.SerializerMethodField()
    user_vote = serializers.SerializerMethodField()
    score = serializers.SerializerMethodField()
    created_by = serializers.SerializerMethodField()
    parent = serializers.PrimaryKeyRelatedField(
        queryset=Comment.objects.all(),
        many=False,
        read_only=False
    )

    class Meta:
        model = Reply
        fields = '__all__'

    def get_discussion_type(self, obj):
        return Reply.__name__

    def get_unified_document(self, reply):
        from researchhub_document.serializers import (
          DynamicUnifiedDocumentSerializer
        )
        context = self.context
        _context_fields = context.get('dis_drs_get_unified_document', {})
        serializer = DynamicUnifiedDocumentSerializer(
            reply.unified_document,
            context=context,
            **_context_fields
        )
        return serializer.data

    def get_created_by(self, thread):
        context = self.context
        _context_fields = context.get('dis_drs_get_created_by', {})
        serializer = DynamicMinimalUserSerializer(
            thread.created_by,
            context=context,
            **_context_fields
        )
        return serializer.data

    def get_user_vote(self, obj):
        user = get_user_from_request(self.context)
        _context_fields = self.context.get('dis_drs_get_user_vote', {})
        if user and not user.is_anonymous:
            vote = obj.votes.filter(created_by=user)
            if vote.exists():
                return DynamicVoteSerializer(
                    vote.last(),
                    context=self.context,
                    **_context_fields,
                ).data
            return False
        return False

    def get_score(self, obj):
        return obj.calculate_score()


class DynamicCommentSerializer(
    DynamicModelFieldSerializer,
    GenericReactionSerializerMixin,
):

<<<<<<< HEAD
    reply_count = serializers.SerializerMethodField()
    replies = serializers.SerializerMethodField()
    thread_id = serializers.SerializerMethodField()
    paper_id = serializers.SerializerMethodField()
    discussion_type = serializers.SerializerMethodField()
    promoted = serializers.SerializerMethodField()
    user_vote = serializers.SerializerMethodField()
    score = serializers.SerializerMethodField()
    created_by = serializers.SerializerMethodField()
=======
    created_by = serializers.SerializerMethodField()
    discussion_type = serializers.SerializerMethodField()
    paper_id = serializers.SerializerMethodField()
    promoted = serializers.SerializerMethodField()
    replies = serializers.SerializerMethodField()
    reply_count = serializers.SerializerMethodField()
    score = serializers.SerializerMethodField()
    thread_id = serializers.SerializerMethodField()
    is_created_by_editor = serializers.BooleanField(
        required=False,
    )
    unified_document = serializers.SerializerMethodField()
    user_vote = serializers.SerializerMethodField()
>>>>>>> 37b2446c

    class Meta:
        model = Comment
        fields = '__all__'

    def get_discussion_type(self, obj):
        return Comment.__name__

    def _replies_query(self, obj):
<<<<<<< HEAD
        filter_by_user_id = self.context.get('_config', {}).get('filter_by_user_id', None)
=======
        filter_by_user_id = self.context.get(
            '_config', {}
        ).get(
            'filter_by_user_id', None
        )
>>>>>>> 37b2446c

        replies = obj.children.filter(is_removed=False)

        if filter_by_user_id:
            replies = replies.filter(created_by_id=filter_by_user_id)
        else:
            replies = obj.children

        return self.get_children_annotated(replies).order_by(
            *self.context.get('ordering', ['-created_date'])
        )

    def get_replies(self, obj):
        _context_fields = self.context.get('dis_dcs_get_replies', {})
        reply_queryset = self._replies_query(obj)[:PAGINATION_PAGE_SIZE]

        replies = DynamicReplySerializer(
            reply_queryset,
            many=True,
            context=self.context,
            **_context_fields
<<<<<<< HEAD
=======
        )
        return replies.data

    def get_reply_count(self, obj):
        replies = self._replies_query(obj)
        return replies.count()

    def get_thread_id(self, obj):
        if isinstance(obj.parent, Thread):
            return obj.parent.id
        return None

    def get_paper_id(self, obj):
        if obj.paper:
            return obj.paper.id
        else:
            return None

    def get_created_by(self, comment):
        context = self.context
        _context_fields = context.get('dis_dcs_get_created_by', {})
        serializer = DynamicMinimalUserSerializer(
            comment.created_by,
            context=context,
            **_context_fields
        )
        return serializer.data

    def get_user_vote(self, obj):
        user = get_user_from_request(self.context)
        _context_fields = self.context.get('dis_dcs_get_user_vote', {})
        if user and not user.is_anonymous:
            vote = obj.votes.filter(created_by=user)
            if vote.exists():
                return DynamicVoteSerializer(
                    vote.last(),
                    context=self.context,
                    **_context_fields,
                ).data
            return False
        return False

    def get_unified_document(self, comment):
        from researchhub_document.serializers import (
          DynamicUnifiedDocumentSerializer
>>>>>>> 37b2446c
        )
        return replies.data

    def get_reply_count(self, obj):
        replies = self._replies_query(obj)
        return replies.count()

    def get_thread_id(self, obj):
        if isinstance(obj.parent, Thread):
            return obj.parent.id
        return None

    def get_paper_id(self, obj):
        if obj.paper:
            return obj.paper.id
        else:
            return None

    def get_created_by(self, thread):
        context = self.context
<<<<<<< HEAD
        _context_fields = context.get('dis_dcs_get_created_by', {})
        serializer = DynamicMinimalUserSerializer(
            thread.created_by,
=======
        _context_fields = context.get('dis_dcs_get_unified_document', {})
        serializer = DynamicUnifiedDocumentSerializer(
            comment.unified_document,
>>>>>>> 37b2446c
            context=context,
            **_context_fields
        )
        return serializer.data

<<<<<<< HEAD
    def get_user_vote(self, obj):
        user = get_user_from_request(self.context)
        _context_fields = self.context.get('dis_dcs_get_user_vote', {})
        if user and not user.is_anonymous:
            vote = obj.votes.filter(created_by=user)
            if vote.exists():
                return DynamicVoteSerializer(
                    vote.last(),
                    context=self.context,
                    **_context_fields,
                ).data
            return False
        return False

    def get_score(self, obj):
        return obj.calculate_score()
=======
    def get_score(self, obj):
        return obj.calculate_score()

>>>>>>> 37b2446c

class CommentSerializer(
    serializers.ModelSerializer, GenericReactionSerializerMixin
):
    created_by = MinimalUserSerializer(
        read_only=False,
        default=serializers.CurrentUserDefault()
    )
    document_meta = serializers.SerializerMethodField()
    is_created_by_editor = serializers.BooleanField(
        required=False,
        read_only=True
    )
    paper_id = serializers.SerializerMethodField()
    promoted = serializers.SerializerMethodField()
    replies = serializers.SerializerMethodField()
    reply_count = serializers.SerializerMethodField()
    score = serializers.SerializerMethodField()
    thread_id = serializers.SerializerMethodField()
    user_flag = serializers.SerializerMethodField()
    user_vote = serializers.SerializerMethodField()

    class Meta:
        fields = [
            'created_by',
            'created_date',
            'created_location',
            'document_meta',
            'external_metadata',
            'id',
            'is_created_by_editor',
            'is_public',
            'is_removed',
            'paper_id',
            'parent',
            'plain_text',
            'promoted',
            'replies',
            'reply_count',
            'score',
            'source',
            'text',
            'thread_id',
            'updated_date',
            'user_flag',
            'user_vote',
            'was_edited',
        ]
        read_only_fields = [
            'document_meta',
            'is_created_by_editor',
            'is_public',
            'is_removed',
            'paper_id',
            'replies',
            'reply_count',
            'score',
            'user_flag',
            'user_vote',
        ]
        model = Comment

    def _replies_query(self, obj):
        children = obj.children.filter(is_removed=False)

        return self.get_children_annotated(children).order_by(
            *self.context.get('ordering', ['-created_date'])
        )

    def get_replies(self, obj):
        if self.context.get('depth', 3) <= 0:
            return []
        reply_queryset = self._replies_query(obj)[:PAGINATION_PAGE_SIZE]

        replies = ReplySerializer(
            reply_queryset,
            many=True,
            context={
                **self.context,
                'depth': self.context.get('depth', 3) - 1,
            },
        )

        return replies.data

    def get_reply_count(self, obj):
        replies = self._replies_query(obj)
        return replies.count()

    def get_thread_id(self, obj):
        if isinstance(obj.parent, Thread):
            return obj.parent.id
        return None

    def get_paper_id(self, obj):
        if obj.paper:
            return obj.paper.id
        else:
            return None


class ThreadSerializer(
    serializers.ModelSerializer, GenericReactionSerializerMixin
):
    created_by = MinimalUserSerializer(
        read_only=False,
        default=serializers.CurrentUserDefault()
    )
    comment_count = serializers.SerializerMethodField()
    comments = serializers.SerializerMethodField()
    document_meta = serializers.SerializerMethodField()
    is_created_by_editor = serializers.BooleanField(
        required=False,
        read_only=True
    )
    paper_slug = serializers.SerializerMethodField()
    post_slug = serializers.SerializerMethodField()
    promoted = serializers.SerializerMethodField()
    score = serializers.SerializerMethodField()
    user_flag = serializers.SerializerMethodField()
    user_vote = serializers.SerializerMethodField()

    class Meta:
        fields = [
            'block_key',
            'citation',
            'comment_count',
            'comments',
            'context_title',
            'created_by',
            'created_date',
            'created_location',
            'document_meta',
            'entity_key',
            'external_metadata',
            'hypothesis',
            'id',
            'is_created_by_editor',
            'is_public',
            'is_removed',
            'paper_slug',
            'paper',
            'plain_text',
            'post_slug',
            'post',
            'promoted',
            'score',
            'source',
            'text',
            'title',
            'user_flag',
            'user_vote',
            'was_edited',
        ]
        read_only_fields = [
            'document_meta',
            'is_created_by_editor',
            'is_public',
            'is_removed',
            'score',
            'user_flag',
            'user_vote',
            'document_meta'
        ]
        model = Thread

    def get_score(self, obj):
        return obj.calculate_score()

    def get_user_vote(self, obj):
        user = get_user_from_request(self.context)
        if user and not user.is_anonymous:
            vote = obj.votes.filter(created_by=user)
            if vote.exists():
                return VoteSerializer(vote.last()).data
            return False
        return False

    def _comments_query(self, obj):
        children = obj.children.filter(is_removed=False)

        return self.get_children_annotated(children).order_by(
            *self.context.get('ordering', ['id'])
        )

    def get_comments(self, obj):
        if self.context.get('depth', 3) <= 0:
            return []
        comments_queryset = self._comments_query(obj)[:PAGINATION_PAGE_SIZE]
        comment_serializer = CommentSerializer(
            comments_queryset,
            many=True,
            context={
                **self.context,
                'depth': self.context.get('depth', 3) - 1,
            },
        )
        return comment_serializer.data

    def get_comment_count(self, obj):
        return self._comments_query(obj).count()

    def get_paper_slug(self, obj):
        if obj.paper:
            return obj.paper.slug

    def get_post_slug(self, obj):
        if obj.post:
            return obj.post.slug


class SimpleThreadSerializer(ThreadSerializer):
    class Meta:
        fields = [
            'id',
        ]
        model = Thread


class ReplySerializer(
    serializers.ModelSerializer,
    GenericReactionSerializerMixin
):
    created_by = MinimalUserSerializer(
        read_only=False,
        default=serializers.CurrentUserDefault()
    )
    parent = serializers.PrimaryKeyRelatedField(
        queryset=Comment.objects.all(),
        many=False,
        read_only=False
    )
    document_meta = serializers.SerializerMethodField()
    is_created_by_editor = serializers.BooleanField(
        required=False,
        read_only=True
    )
    paper_id = serializers.SerializerMethodField()
    promoted = serializers.SerializerMethodField()
    replies = serializers.SerializerMethodField()
    reply_count = serializers.SerializerMethodField()
    score = serializers.SerializerMethodField()
    thread_id = serializers.SerializerMethodField()
    user_flag = serializers.SerializerMethodField()
    user_vote = serializers.SerializerMethodField()

    class Meta:
        fields = [
            'created_by',
            'created_location',
            'document_meta',
            'id',
            'is_created_by_editor',
            'is_public',
            'is_removed',
            'paper_id',
            'parent',
            'plain_text',
            'promoted',
            'replies',
            'reply_count',
            'score',
            'text',
            'thread_id',
            'updated_date',
            'user_flag',
            'user_vote',
            'was_edited',
        ]
        read_only_fields = [
            'document_meta',
            'is_created_by_editor',
            'is_public',
            'is_removed',
            'paper_id',
            'replies',
            'reply_count',
            'score',
            'thread_id',
            'user_flag',
            'user_vote',
        ]
        model = Reply

    def get_paper_id(self, obj):
        if obj.paper:
            return obj.paper.id
        else:
            return None

    def get_thread_id(self, obj):
        comment = obj.get_comment_of_reply()
        if comment and isinstance(comment.parent, Thread):
            return comment.parent.id
        return None

    def _replies_query(self, obj):
        children = obj.children.filter(is_removed=False)
        return self.get_children_annotated(children).order_by(*self.context.get(
            'ordering',
            ['-created_date'])
        )

    def get_replies(self, obj):
        if self.context.get('depth', 3) <= 0:
            return []
        reply_queryset = self._replies_query(obj)[:PAGINATION_PAGE_SIZE]

        replies = ReplySerializer(
            reply_queryset,
            many=True,
            context={
                **self.context,
                'depth': self.context.get('depth', 3) - 1,
            },
        )

        return replies.data

    def get_reply_count(self, obj):
        replies = self._replies_query(obj)
        return replies.count()<|MERGE_RESOLUTION|>--- conflicted
+++ resolved
@@ -250,17 +250,6 @@
     GenericReactionSerializerMixin,
 ):
 
-<<<<<<< HEAD
-    reply_count = serializers.SerializerMethodField()
-    replies = serializers.SerializerMethodField()
-    thread_id = serializers.SerializerMethodField()
-    paper_id = serializers.SerializerMethodField()
-    discussion_type = serializers.SerializerMethodField()
-    promoted = serializers.SerializerMethodField()
-    user_vote = serializers.SerializerMethodField()
-    score = serializers.SerializerMethodField()
-    created_by = serializers.SerializerMethodField()
-=======
     created_by = serializers.SerializerMethodField()
     discussion_type = serializers.SerializerMethodField()
     paper_id = serializers.SerializerMethodField()
@@ -274,7 +263,6 @@
     )
     unified_document = serializers.SerializerMethodField()
     user_vote = serializers.SerializerMethodField()
->>>>>>> 37b2446c
 
     class Meta:
         model = Comment
@@ -284,15 +272,11 @@
         return Comment.__name__
 
     def _replies_query(self, obj):
-<<<<<<< HEAD
-        filter_by_user_id = self.context.get('_config', {}).get('filter_by_user_id', None)
-=======
         filter_by_user_id = self.context.get(
             '_config', {}
         ).get(
             'filter_by_user_id', None
         )
->>>>>>> 37b2446c
 
         replies = obj.children.filter(is_removed=False)
 
@@ -314,8 +298,6 @@
             many=True,
             context=self.context,
             **_context_fields
-<<<<<<< HEAD
-=======
         )
         return replies.data
 
@@ -361,9 +343,15 @@
     def get_unified_document(self, comment):
         from researchhub_document.serializers import (
           DynamicUnifiedDocumentSerializer
->>>>>>> 37b2446c
-        )
-        return replies.data
+        )
+        context = self.context
+        _context_fields = context.get('dis_dcs_get_unified_document', {})
+        serializer = DynamicUnifiedDocumentSerializer(
+            comment.unified_document,
+            context=context,
+            **_context_fields
+        )
+        return serializer.data
 
     def get_reply_count(self, obj):
         replies = self._replies_query(obj)
@@ -382,42 +370,17 @@
 
     def get_created_by(self, thread):
         context = self.context
-<<<<<<< HEAD
         _context_fields = context.get('dis_dcs_get_created_by', {})
         serializer = DynamicMinimalUserSerializer(
             thread.created_by,
-=======
-        _context_fields = context.get('dis_dcs_get_unified_document', {})
-        serializer = DynamicUnifiedDocumentSerializer(
-            comment.unified_document,
->>>>>>> 37b2446c
-            context=context,
-            **_context_fields
-        )
-        return serializer.data
-
-<<<<<<< HEAD
-    def get_user_vote(self, obj):
-        user = get_user_from_request(self.context)
-        _context_fields = self.context.get('dis_dcs_get_user_vote', {})
-        if user and not user.is_anonymous:
-            vote = obj.votes.filter(created_by=user)
-            if vote.exists():
-                return DynamicVoteSerializer(
-                    vote.last(),
-                    context=self.context,
-                    **_context_fields,
-                ).data
-            return False
-        return False
+            context=context,
+            **_context_fields
+        )
+        return serializer.data
 
     def get_score(self, obj):
         return obj.calculate_score()
-=======
-    def get_score(self, obj):
-        return obj.calculate_score()
-
->>>>>>> 37b2446c
+
 
 class CommentSerializer(
     serializers.ModelSerializer, GenericReactionSerializerMixin
@@ -686,6 +649,8 @@
             'user_flag',
             'user_vote',
             'was_edited',
+            'created_date',
+            'updated_date',
         ]
         read_only_fields = [
             'document_meta',

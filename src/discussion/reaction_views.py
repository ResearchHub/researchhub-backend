from django.contrib.admin.options import get_content_type_for_model
from django.contrib.contenttypes.models import ContentType
from django.db import IntegrityError, transaction
from rest_framework import status
from rest_framework.decorators import action
from rest_framework.permissions import IsAuthenticated
from rest_framework.response import Response

from analytics.amplitude import track_event
from discussion.permissions import CensorDiscussion as CensorDiscussionPermission
from discussion.permissions import EditorCensorDiscussion
from discussion.permissions import Endorse as EndorsePermission
from discussion.permissions import Vote as VotePermission
from discussion.reaction_models import Endorsement, Flag, Vote
from discussion.reaction_serializers import (
    EndorsementSerializer,
    FlagSerializer,
    VoteSerializer,
)
from paper.models import Paper
from purchase.models import RscExchangeRate
from reputation.models import Contribution
from reputation.tasks import create_contribution
from reputation.views.bounty_view import _create_bounty, _create_bounty_checks
from researchhub_comment.models import RhCommentModel, RhCommentThreadModel
from researchhub_document.related_models.constants.document_type import SORT_UPVOTED
from researchhub_document.related_models.constants.filters import (
    DISCUSSED,
    HOT,
    UPVOTED,
)
from researchhub_document.utils import get_doc_type_key, reset_unified_document_cache
from user.models import User
from utils.models import SoftDeletableModel
from utils.permissions import CreateOrUpdateIfAllowed
from utils.sentry import log_error
from utils.siftscience import (
    SIFT_VOTE,
    decisions_api,
    events_api,
    sift_track,
    update_user_risk_score,
)


def censor(requestor, item):
    content_id = f"{type(item).__name__}_{item.id}"
    content_creator = item.created_by
    if not requestor == content_creator:
        events_api.track_flag_content(content_creator, content_id, requestor.id)
        decisions_api.apply_bad_content_decision(
            content_creator, content_id, "MANUAL_REVIEW", requestor
        )

    if isinstance(item, SoftDeletableModel):
        item.delete(soft=True)
    else:
        item.unified_document.delete(soft=True)

    if reviews := getattr(item, "reviews", None):
        reviews.all().delete()

    if action := getattr(item, "actions", None):
        if action.exists():
            action = action.first()
            action.is_removed = True
            action.display = False
            action.save()

<<<<<<< HEAD
    if hasattr(item, "unified_document"):
        doc = item.unified_document
        doc_type = get_doc_type_key(doc)
        hubs = list(doc.hubs.all().values_list("id", flat=True))

        reset_unified_document_cache(
            hub_ids=hubs,
            document_type=[doc_type, "all"],
            filters=[DISCUSSED, HOT],
        )
=======
    doc = item.unified_document
    doc_type = get_doc_type_key(doc)

    reset_unified_document_cache(
        document_type=[doc_type, "all"],
        filters=[DISCUSSED, HOT],
    )
>>>>>>> e501bf46

    # Commenting out paper cache
    # if item.paper:
    #     item.paper.reset_cache()
    return True


class ReactionViewActionMixin:
    """
    Note: Action decorators may be applied by classes inheriting this one.
    """

    @action(
        detail=True,
        methods=["post"],
        permission_classes=[EndorsePermission & CreateOrUpdateIfAllowed],
    )
    def endorse(self, request, *args, pk=None, **kwargs):
        item = self.get_object()
        user = request.user

        try:
            endorsement = create_endorsement(user, item)
            serialized = EndorsementSerializer(endorsement)
            return Response(serialized.data, status=201)
        except Exception as e:
            return Response(
                f"Failed to create endorsement: {e}", status=status.HTTP_400_BAD_REQUEST
            )

    @endorse.mapping.delete
    def delete_endorse(self, request, *args, pk=None, **kwargs):
        item = self.get_object()
        user = request.user
        try:
            endorsement = retrieve_endorsement(user, item)
            endorsement_id = endorsement.id
            endorsement.delete()
            return Response(endorsement_id, status=200)
        except Exception as e:
            return Response(f"Failed to delete endorsement: {e}", status=400)

    @action(
        detail=True,
        methods=["post"],
        permission_classes=[IsAuthenticated],
    )
    def flag(self, request, *args, pk=None, **kwargs):
        item = self.get_object()
        user = request.user
        reason = request.data.get("reason")
        reason_choice = request.data.get("reason_choice")

        try:
            flag, flag_data = create_flag(user, item, reason, reason_choice)

            content_id = f"{type(item).__name__}_{item.id}"
            events_api.track_flag_content(item.created_by, content_id, user.id)
            return Response(flag_data, status=201)
        except IntegrityError:
            return Response(
                {
                    "msg": "Already flagged",
                },
                status=status.HTTP_409_CONFLICT,
            )
        except Exception as e:
            log_error(e)
            return Response(
                {
                    "detail": e,
                },
                status=status.HTTP_500_INTERNAL_SERVER_ERROR,
            )

    def delete_flag(self, request, *args, pk=None, **kwargs):
        item = self.get_object()
        user = request.user
        try:
            flag = retrieve_flag(user, item)
            serialized = FlagSerializer(flag)
            flag.delete()
            return Response(serialized.data, status=200)
        except Exception as e:
            return Response(f"Failed to delete flag: {e}", status=400)

    @action(
        detail=True,
        methods=["put", "patch", "delete"],
        permission_classes=[
            IsAuthenticated,
            (CensorDiscussionPermission | EditorCensorDiscussion),
        ],
    )
    def censor(self, request, *args, pk=None, **kwargs):
        item = self.get_object()

        with transaction.atomic():
            censor(request.user, item)
            return Response(
                self.get_serializer(instance=item, _include_fields=("id",)).data,
                status=200,
            )

    @track_event
    @action(
        detail=True,
        methods=["post"],
        permission_classes=[IsAuthenticated & VotePermission & CreateOrUpdateIfAllowed],
    )
    def upvote(self, request, *args, pk=None, **kwargs):
        with transaction.atomic():
            item = self.get_object()
            user = request.user
            vote_exists = find_vote(user, item, Vote.UPVOTE)
            if vote_exists:
                return Response(
                    "This vote already exists", status=status.HTTP_400_BAD_REQUEST
                )
            response = update_or_create_vote(request, user, item, Vote.UPVOTE)
            item.unified_document.update_filter(SORT_UPVOTED)
            return response

    @action(
        detail=True,
        methods=["post"],
        permission_classes=[IsAuthenticated & VotePermission & CreateOrUpdateIfAllowed],
    )
    def neutralvote(self, request, *args, pk=None, **kwargs):
        with transaction.atomic():
            item = self.get_object()
            user = request.user
            vote_exists = find_vote(user, item, Vote.NEUTRAL)

            if vote_exists:
                return Response(
                    "This vote already exists", status=status.HTTP_400_BAD_REQUEST
                )
            response = update_or_create_vote(request, user, item, Vote.NEUTRAL)
            return response

    @track_event
    @action(
        detail=True,
        methods=["post"],
        permission_classes=[IsAuthenticated & VotePermission & CreateOrUpdateIfAllowed],
    )
    def downvote(self, request, *args, pk=None, **kwargs):
        with transaction.atomic():
            item = self.get_object()
            user = request.user

            vote_exists = find_vote(user, item, Vote.DOWNVOTE)

            if vote_exists:
                return Response(
                    "This vote already exists", status=status.HTTP_400_BAD_REQUEST
                )
            response = update_or_create_vote(request, user, item, Vote.DOWNVOTE)
            item.unified_document.update_filter(SORT_UPVOTED)
            return response

    @action(detail=True, methods=["get"])
    def user_vote(self, request, *args, pk=None, **kwargs):
        item = self.get_object()
        user = request.user
        vote = retrieve_vote(user, item)
        return get_vote_response(vote, 200)

    @user_vote.mapping.delete
    def delete_user_vote(self, request, *args, pk=None, **kwargs):
        try:
            item = self.get_object()
            user = request.user
            vote = retrieve_vote(user, item)
            vote_id = vote.id
            vote.delete()
            return Response(vote_id, status=200)
        except Exception as e:
            return Response(f"Failed to delete vote: {e}", status=400)

    def get_action_context(self):
        return {
            "ordering": [
                "created_date",
                "-score",
            ],
            "needs_score": True,
        }

    def add_upvote(self, user, obj):
        vote = create_vote(user, obj, Vote.UPVOTE)
        obj.score += 1
        obj.save()
        return vote

    def add_downvote(self, user, obj):
        vote = create_vote(user, obj, Vote.DOWNVOTE)
        obj.score -= 1
        obj.save()
        return vote

    # TODO: Delete
    def get_self_upvote_response(self, request, response, model):
        """Returns item in response data with upvote from creator and score."""
        item = model.objects.get(pk=response.data["id"])
        create_vote(request.user, item, Vote.UPVOTE)

        serializer = self.get_serializer(item)
        headers = self.get_success_headers(serializer.data)
        return Response(
            serializer.data, status=status.HTTP_201_CREATED, headers=headers
        )

    def sift_track_create_content_comment(
        self, request, response, model, is_thread=False
    ):
        item = model.objects.get(pk=response.data["id"])
        tracked_comment = events_api.track_content_comment(
            item.created_by, item, request, is_thread=is_thread
        )
        update_user_risk_score(item.created_by, tracked_comment)

    def sift_track_update_content_comment(
        self, request, response, model, is_thread=False
    ):
        item = model.objects.get(pk=response.data["id"])
        tracked_comment = events_api.track_content_comment(
            item.created_by, item, request, is_thread=is_thread, update=True
        )
        update_user_risk_score(item.created_by, tracked_comment)


def retrieve_endorsement(user, item):
    return Endorsement.objects.get(
        object_id=item.id,
        content_type=get_content_type_for_model(item),
        created_by=user.id,
    )


def create_endorsement(user, item):
    endorsement = Endorsement(created_by=user, item=item)
    endorsement.save()
    return endorsement


def create_flag(user, item, reason, reason_choice):
    with transaction.atomic():
        data = {
            "created_by": user.id,
            "object_id": item.id,
            "content_type": get_content_type_for_model(item).id,
            "reason": reason or reason_choice,
            "reason_choice": reason_choice or reason,
        }
        serializer = FlagSerializer(data=data)
        serializer.is_valid(raise_exception=True)
        flag = serializer.save()
        flag.hubs.add(*item.unified_document.hubs.all())
        return flag, serializer.data


def find_vote(user, item, vote_type):
    vote = Vote.objects.filter(
        object_id=item.id,
        content_type=get_content_type_for_model(item),
        created_by=user,
        vote_type=vote_type,
    )
    if vote:
        return True
    return False


def retrieve_flag(user, item):
    return Flag.objects.get(
        object_id=item.id,
        content_type=get_content_type_for_model(item),
        created_by=user.id,
    )


def retrieve_vote(user, item):
    try:
        return Vote.objects.get(
            object_id=item.id,
            content_type=get_content_type_for_model(item),
            created_by=user.id,
        )
    except Vote.DoesNotExist:
        return None


def get_vote_response(vote, status_code):
    serializer = VoteSerializer(vote)
    return Response(serializer.data, status=status_code)


def create_vote(user, item, vote_type):
    """Returns a vote of `voted_type` on `item` `created_by` `user`."""
    vote = Vote.objects.create(created_by=user, item=item, vote_type=vote_type)
    return vote


def create_automated_bounty(item):
    if (
        isinstance(item, Paper)
        and item.score >= 5
        and item.hubs.filter(id=436).exists()  # Hardcoded Biorxiv Hub
        and not item.automated_bounty_created
    ):
        user = User.objects.get(email="main@researchhub.foundation")
        item_object_id = item.id
        item_content_type = ContentType.objects.get_for_model(item)
        usd_amount_for_bounty = 150

        # Round the number to nearest 10, then turn it into a string
        amount = str(RscExchangeRate.usd_to_rsc(usd_amount_for_bounty) // 10 * 10)
        bypass_user_balance = True
        json_content = {
            "ops": [
                {
                    "insert": "The ResearchHub Foundation is assigning a peer review bounty of $150 in ResearchCoin to incentivize the peer review of this Biorxiv preprint. This will be awarded to an individual who performs a high quality peer review. Anyone can perform a peer review and receive rewards from upvotes/tips, but only those who provide a high quality thorough peer review are eligible for the bounty.\n\n"
                },
                {"insert": "Requirements: ", "attributes": {"bold": True}},
                {"insert": "\n\n30 day turnaround time from the date of this bounty"},
                {"insert": "\n", "attributes": {"list": "bullet"}},
                {
                    "insert": 'Use the rating system in the "Peer Reviews" tab for all 5 criteria (overall, impact, methods, results, discussion) but the content within each is flexible (in-line comments can be used here instead of a block of text in each section, but a star rating should still be made in the "Peer Review" Tab)'
                },
                {"insert": "\n", "attributes": {"list": "bullet"}},
                {
                    "insert": "Include a section at the end for areas you may be deficient in, so the readers have context around your peer review"
                },
                {"insert": "\n", "attributes": {"list": "bullet"}},
                {
                    "insert": "Blatant use of AI generation will not be tolerated, but can be used in conjunction with your detailed human feedback"
                },
                {"insert": "\n", "attributes": {"list": "bullet"}},
                {
                    "insert": "Comment within this thread in the bounty section in order to be awarded the peer review bounty upon completion"
                },
                {"insert": "\n", "attributes": {"list": "bullet"}},
            ]
        }
        thread = RhCommentThreadModel.objects.create(
            thread_type="GENERIC_COMMENT",
            content_type_id=item_content_type.id,
            created_by=user,
            updated_by=user,
            object_id=item_object_id,
        )

        comment, _ = RhCommentModel.create_from_data(
            {
                "updated_by": user.id,
                "created_by": user.id,
                "comment_content_type": "QUILL_EDITOR",
                "thread": thread.id,
                "comment_content_json": json_content,
            }
        )

        comment_content_type = RhCommentModel.__name__.lower()

        data = {
            "item_content_type": comment_content_type,
            "item": comment,
            "item_object_id": comment.id,
            "bounty_type": "REVIEW",
        }

        response = _create_bounty_checks(
            user, amount, comment_content_type, bypass_user_balance
        )
        if not isinstance(response, tuple):
            return response
        else:
            amount, fee_amount, rh_fee, dao_fee, current_bounty_fee = response

        bounty = _create_bounty(
            user,
            data,
            amount,
            fee_amount,
            current_bounty_fee,
            comment_content_type,
            comment.id,
            False,
        )

        item.automated_bounty_created = True
        item.save()


@sift_track(SIFT_VOTE)
def update_or_create_vote(request, user, item, vote_type):
    cache_filters_to_reset = [UPVOTED, HOT]
    if isinstance(item, RhCommentModel):
        cache_filters_to_reset = [HOT]

    # NOTE: Hypothesis citations do not have a unified document attached
    has_unified_doc = hasattr(item, "unified_document")

    """UPDATE VOTE"""
    vote = retrieve_vote(user, item)
    if vote_type == Vote.UPVOTE and vote and vote.vote_type == vote.DOWNVOTE:
        item.score += 2
    elif vote_type == Vote.DOWNVOTE and vote and vote.vote_type == vote.UPVOTE:
        item.score -= 2
    elif vote_type == Vote.UPVOTE:
        item.score += 1
    elif vote_type == Vote.DOWNVOTE:
        item.score -= 1
    elif vote_type == Vote.NEUTRAL and vote and vote.vote_type == Vote.UPVOTE:
        item.score -= 1
    elif vote_type == Vote.NEUTRAL and vote and vote.vote_type == Vote.DOWNVOTE:
        item.score += 1

    item.save()

    try:
        # If we're in the biorxiv review hub, we want all papers with 10 upvotes to get an automatic peer review
        create_automated_bounty(item)
    except Exception as e:
        log_error(e)

    if vote is not None:
        vote.vote_type = vote_type
        vote.save(update_fields=["updated_date", "vote_type"])
        if has_unified_doc:
            update_relavent_doc_caches_on_vote(
                cache_filters_to_reset=cache_filters_to_reset,
                target_vote=vote,
            )

        return get_vote_response(vote, 200)

    """CREATE VOTE"""
    vote = create_vote(user, item, vote_type)
    if has_unified_doc:
        update_relavent_doc_caches_on_vote(
            cache_filters_to_reset=cache_filters_to_reset,
            target_vote=vote,
        )

    # potential_paper = vote.item
    # from paper.models import Paper

    # Commenting out paper cache
    # if isinstance(potential_paper, Paper):
    #     potential_paper.reset_cache()

    app_label = item._meta.app_label
    model = item._meta.model.__name__.lower()
    create_contribution.apply_async(
        (
            Contribution.UPVOTER,
            {"app_label": app_label, "model": model},
            request.user.id,
            vote.unified_document.id,
            vote.id,
        ),
        priority=2,
        countdown=10,
    )
    return get_vote_response(vote, 201)


def update_relavent_doc_caches_on_vote(cache_filters_to_reset, target_vote):
    item = target_vote.item
    doc_type = get_doc_type_key(item.unified_document)
    reset_unified_document_cache(
        document_type=[doc_type, "all"], filters=cache_filters_to_reset
    )

    # Commenting out paper cache
    # from paper.models import Paper

    # if isinstance(item, Paper):
    #     item.reset_cache()<|MERGE_RESOLUTION|>--- conflicted
+++ resolved
@@ -67,26 +67,15 @@
             action.display = False
             action.save()
 
-<<<<<<< HEAD
     if hasattr(item, "unified_document"):
         doc = item.unified_document
         doc_type = get_doc_type_key(doc)
         hubs = list(doc.hubs.all().values_list("id", flat=True))
 
         reset_unified_document_cache(
-            hub_ids=hubs,
             document_type=[doc_type, "all"],
             filters=[DISCUSSED, HOT],
         )
-=======
-    doc = item.unified_document
-    doc_type = get_doc_type_key(doc)
-
-    reset_unified_document_cache(
-        document_type=[doc_type, "all"],
-        filters=[DISCUSSED, HOT],
-    )
->>>>>>> e501bf46
 
     # Commenting out paper cache
     # if item.paper:

from django.contrib.admin.options import get_content_type_for_model
<<<<<<< HEAD
from rest_framework import status, viewsets
from rest_framework.decorators import action
=======
from rest_framework import viewsets
>>>>>>> 09d9d60c
from rest_framework.permissions import IsAuthenticatedOrReadOnly
from rest_framework.response import Response

<<<<<<< HEAD
from .models import Comment, Thread, Vote
from .serializers import CommentSerializer, ThreadSerializer, VoteSerializer
from reputation.permissions import (
    CreateDiscussionThread,
    UpvoteDiscussionComment,
    UpvoteDiscussionThread,
=======
from .models import Comment, Thread, Reply
from .serializers import CommentSerializer, ThreadSerializer, ReplySerializer
from reputation.permissions import (
    CreateDiscussionComment,
    CreateDiscussionThread,
>>>>>>> 09d9d60c
)


class ThreadViewSet(viewsets.ModelViewSet):
    serializer_class = ThreadSerializer

    # Optional attributes
    permission_classes = [IsAuthenticatedOrReadOnly & CreateDiscussionThread]

    def get_queryset(self):
        paper_id = get_paper_id_from_path(self.request)
        threads = Thread.objects.filter(paper=paper_id)
        return threads

    @action(
        detail=True,
        methods=['post', 'put', 'patch'],
        permission_classes=[UpvoteDiscussionThread]
    )
    def upvote(self, request, pk=None):
        item = self.get_object()
        user = request.user

        vote_exists = find_vote(user, item, Vote.UPVOTE)

        if vote_exists:
            return Response(
                'This vote already exists',
                status=status.HTTP_400_BAD_REQUEST
            )
        response = update_or_create_vote(user, item, Vote.UPVOTE)
        return response

    @action(
        detail=True,
        methods=['post', 'put', 'patch'],
    )
    def downvote(self, request, pk=None):
        item = self.get_object()
        user = request.user

        vote_exists = find_vote(user, item, Vote.DOWNVOTE)

        if vote_exists:
            return Response(
                'This vote already exists',
                status=status.HTTP_400_BAD_REQUEST
            )
        response = update_or_create_vote(user, item, Vote.DOWNVOTE)
        return response


class CommentViewSet(viewsets.ModelViewSet):
    serializer_class = CommentSerializer

    permission_classes = [IsAuthenticatedOrReadOnly & CreateDiscussionComment]

    def get_queryset(self):
        thread_id = get_thread_id_from_path(self.request)
        comments = Comment.objects.filter(parent=thread_id)
        return comments

    @action(
        detail=True,
        methods=['post', 'put', 'patch'],
        permission_classes=[UpvoteDiscussionComment]
    )
    def upvote(self, request, pk=None):
        item = self.get_object()
        user = request.user

        vote_exists = find_vote(user, item, Vote.UPVOTE)

        if vote_exists:
            return Response(
                'This vote already exists',
                status=status.HTTP_400_BAD_REQUEST
            )
        response = update_or_create_vote(user, item, Vote.UPVOTE)
        return response

    @action(
        detail=True,
        methods=['post', 'put', 'patch'],
    )
    def downvote(self, request, pk=None):
        item = self.get_object()
        user = request.user

        vote_exists = find_vote(user, item, Vote.DOWNVOTE)

        if vote_exists:
            return Response(
                'This vote already exists',
                status=status.HTTP_400_BAD_REQUEST
            )
        response = update_or_create_vote(user, item, Vote.DOWNVOTE)
        return response


class ReplyViewSet(viewsets.ModelViewSet):
    serializer_class = ReplySerializer

    permission_classes = [IsAuthenticatedOrReadOnly & CreateDiscussionComment]

    def get_queryset(self):
        comment_id = get_comment_id_from_path(self.request)
        comment = Comment.objects.first()
        replies = Reply.objects.filter(
            content_type=get_content_type_for_model(comment),
            object_id=comment_id
        )
        return replies


def get_paper_id_from_path(request):
    PAPER = 2
    paper_id = None
    path_parts = request.path.split('/')
    if path_parts[PAPER] == 'paper':
        try:
            paper_id = int(path_parts[PAPER + 1])
        except ValueError:
            print('Failed to get paper id')
    return paper_id


def get_thread_id_from_path(request):
    DISCUSSION = 4
    thread_id = None
    path_parts = request.path.split('/')
    if path_parts[DISCUSSION] == 'discussion':
        try:
            thread_id = int(path_parts[DISCUSSION + 1])
        except ValueError:
<<<<<<< HEAD
            print('Failed to get paper id')
    return thread_id


def find_vote(user, item, vote_type):
    vote = Vote.objects.filter(
        object_id=item.id,
        content_type=get_content_type_for_model(item),
        created_by=user,
        vote_type=vote_type
    )
    if vote:
        return True
    return False


def update_or_create_vote(user, item, vote_type):
    vote = retrieve_vote(user, item)

    if vote:
        vote.vote_type = vote_type
        vote.save()
        return get_vote_response(vote, 200)
    vote = create_vote(user, item, vote_type)
    return get_vote_response(vote, 201)


def get_vote_response(vote, status_code):
    serializer = VoteSerializer(vote)
    return Response(serializer.data, status=status_code)


def retrieve_vote(user, item):
    try:
        return Vote.objects.get(
            object_id=item.id,
            content_type=get_content_type_for_model(item),
            created_by=user
        )
    except Vote.DoesNotExist:
        return None


def create_vote(user, item, vote_type):
    vote = Vote(created_by=user, item=item, vote_type=vote_type)
    vote.save()
    return vote
=======
            print('Failed to get discussion id')
    return thread_id


def get_comment_id_from_path(request):
    COMMENT = 6
    comment_id = None
    path_parts = request.path.split('/')
    if path_parts[COMMENT] == 'comment':
        try:
            comment_id = int(path_parts[COMMENT + 1])
        except ValueError:
            print('Failed to get comment id')
    return comment_id
>>>>>>> 09d9d60c
<|MERGE_RESOLUTION|>--- conflicted
+++ resolved
@@ -1,27 +1,21 @@
 from django.contrib.admin.options import get_content_type_for_model
-<<<<<<< HEAD
 from rest_framework import status, viewsets
 from rest_framework.decorators import action
-=======
-from rest_framework import viewsets
->>>>>>> 09d9d60c
 from rest_framework.permissions import IsAuthenticatedOrReadOnly
 from rest_framework.response import Response
 
-<<<<<<< HEAD
-from .models import Comment, Thread, Vote
-from .serializers import CommentSerializer, ThreadSerializer, VoteSerializer
-from reputation.permissions import (
-    CreateDiscussionThread,
-    UpvoteDiscussionComment,
-    UpvoteDiscussionThread,
-=======
-from .models import Comment, Thread, Reply
-from .serializers import CommentSerializer, ThreadSerializer, ReplySerializer
+from .models import Comment, Thread, Reply, Vote
+from .serializers import (
+    CommentSerializer,
+    ThreadSerializer,
+    ReplySerializer,
+    VoteSerializer
+)
 from reputation.permissions import (
     CreateDiscussionComment,
     CreateDiscussionThread,
->>>>>>> 09d9d60c
+    UpvoteDiscussionComment,
+    UpvoteDiscussionThread
 )
 
 
@@ -157,55 +151,6 @@
         try:
             thread_id = int(path_parts[DISCUSSION + 1])
         except ValueError:
-<<<<<<< HEAD
-            print('Failed to get paper id')
-    return thread_id
-
-
-def find_vote(user, item, vote_type):
-    vote = Vote.objects.filter(
-        object_id=item.id,
-        content_type=get_content_type_for_model(item),
-        created_by=user,
-        vote_type=vote_type
-    )
-    if vote:
-        return True
-    return False
-
-
-def update_or_create_vote(user, item, vote_type):
-    vote = retrieve_vote(user, item)
-
-    if vote:
-        vote.vote_type = vote_type
-        vote.save()
-        return get_vote_response(vote, 200)
-    vote = create_vote(user, item, vote_type)
-    return get_vote_response(vote, 201)
-
-
-def get_vote_response(vote, status_code):
-    serializer = VoteSerializer(vote)
-    return Response(serializer.data, status=status_code)
-
-
-def retrieve_vote(user, item):
-    try:
-        return Vote.objects.get(
-            object_id=item.id,
-            content_type=get_content_type_for_model(item),
-            created_by=user
-        )
-    except Vote.DoesNotExist:
-        return None
-
-
-def create_vote(user, item, vote_type):
-    vote = Vote(created_by=user, item=item, vote_type=vote_type)
-    vote.save()
-    return vote
-=======
             print('Failed to get discussion id')
     return thread_id
 
@@ -220,4 +165,48 @@
         except ValueError:
             print('Failed to get comment id')
     return comment_id
->>>>>>> 09d9d60c
+
+
+def find_vote(user, item, vote_type):
+    vote = Vote.objects.filter(
+        object_id=item.id,
+        content_type=get_content_type_for_model(item),
+        created_by=user,
+        vote_type=vote_type
+    )
+    if vote:
+        return True
+    return False
+
+
+def update_or_create_vote(user, item, vote_type):
+    vote = retrieve_vote(user, item)
+
+    if vote:
+        vote.vote_type = vote_type
+        vote.save()
+        return get_vote_response(vote, 200)
+    vote = create_vote(user, item, vote_type)
+    return get_vote_response(vote, 201)
+
+
+def get_vote_response(vote, status_code):
+    serializer = VoteSerializer(vote)
+    return Response(serializer.data, status=status_code)
+
+
+def retrieve_vote(user, item):
+    try:
+        return Vote.objects.get(
+            object_id=item.id,
+            content_type=get_content_type_for_model(item),
+            created_by=user
+        )
+    except Vote.DoesNotExist:
+        return None
+
+
+def create_vote(user, item, vote_type):
+    vote = Vote(created_by=user, item=item, vote_type=vote_type)
+    vote.save()
+    return vote
import base64
import hashlib

from django.core.cache import cache
from django.contrib.admin.options import get_content_type_for_model
from django.core.files.base import ContentFile
from django.core.files.storage import default_storage
from django.db.models import Count, Q
from rest_framework import status, viewsets
from rest_framework.decorators import action
from rest_framework.filters import OrderingFilter
from rest_framework.permissions import (
    IsAuthenticatedOrReadOnly,
    IsAuthenticated
)
from rest_framework.response import Response

from utils.throttles import THROTTLE_CLASSES

from discussion.models import (
    BaseComment,
    Comment,
    Endorsement,
    Flag,
    Thread,
    Reply,
    Vote,
)
from .serializers import (
    CommentSerializer,
    EndorsementSerializer,
    FlagSerializer,
    ThreadSerializer,
    ReplySerializer,
    VoteSerializer,
)
from discussion.permissions import (
    CensorDiscussion,
    CreateDiscussionComment,
    CreateDiscussionReply,
    CreateDiscussionThread,
    Endorse,
    FlagDiscussionComment,
    FlagDiscussionReply,
    FlagDiscussionThread,
    UpdateDiscussionComment,
    UpdateDiscussionReply,
    UpdateDiscussionThread,
    UpvoteDiscussionComment,
    UpvoteDiscussionReply,
    UpvoteDiscussionThread,
    DownvoteDiscussionComment,
    DownvoteDiscussionReply,
    DownvoteDiscussionThread,
    Vote as VotePermission
)
from paper.models import Paper
from paper.utils import (
    get_cache_key,
    invalidate_trending_cache,
    invalidate_top_rated_cache,
    invalidate_newest_cache,
    invalidate_most_discussed_cache,
)
from .utils import (
    get_comment_id_from_path,
    get_paper_id_from_path,
    get_thread_id_from_path
)

from utils import sentry
from reputation.models import Contribution
from reputation.tasks import create_contribution
from utils.permissions import CreateOrUpdateIfAllowed
from utils.siftscience import events_api


class ActionMixin:
    """
    Note: Action decorators may be applied by classes inheriting this one.
    """

    @action(
        detail=True,
        methods=['post'],
        permission_classes=[
            Endorse
            & CreateOrUpdateIfAllowed
        ]
    )
    def endorse(self, request, pk=None):
        item = self.get_object()
        user = request.user

        try:
            endorsement = create_endorsement(user, item)
            serialized = EndorsementSerializer(endorsement)
            return Response(serialized.data, status=201)
        except Exception as e:
            return Response(
                f'Failed to create endorsement: {e}',
                status=status.HTTP_400_BAD_REQUEST
            )

    @endorse.mapping.delete
    def delete_endorse(self, request, pk=None):
        item = self.get_object()
        user = request.user
        try:
            endorsement = retrieve_endorsement(user, item)
            endorsement_id = endorsement.id
            endorsement.delete()
            return Response(endorsement_id, status=200)
        except Exception as e:
            return Response(
                f'Failed to delete endorsement: {e}',
                status=400
            )

    def flag(self, request, pk=None):
        item = self.get_object()
        user = request.user
        reason = request.data.get('reason')

        try:
            flag = create_flag(user, item, reason)
            serialized = FlagSerializer(flag)

            content_id = f'{type(item).__name__}_{item.id}'
            events_api.track_flag_content(
                item.created_by,
                content_id,
                user.id
            )
            return Response(serialized.data, status=201)
        except Exception as e:
            return Response(
                f'Failed to create flag: {e}',
                status=status.HTTP_400_BAD_REQUEST
            )

    def delete_flag(self, request, pk=None):
        item = self.get_object()
        user = request.user
        try:
            flag = retrieve_flag(user, item)
            serialized = FlagSerializer(flag)
            flag.delete()
            return Response(serialized.data, status=200)
        except Exception as e:
            return Response(
                f'Failed to delete flag: {e}',
                status=400
            )

    @action(
        detail=True,
        methods=['put', 'patch', 'delete'],
        permission_classes=[
            IsAuthenticated,
            CensorDiscussion,
            CreateOrUpdateIfAllowed
        ]
    )
    def censor(self, request, pk=None):
        item = self.get_object()
        item.is_removed = True
        item.save()
        return Response(
            self.get_serializer(instance=item).data,
            status=200
        )

    def upvote(self, request, pk=None):
        item = self.get_object()
        user = request.user

        vote_exists = find_vote(user, item, Vote.UPVOTE)

        if vote_exists:
            return Response(
                'This vote already exists',
                status=status.HTTP_400_BAD_REQUEST
            )
        response = update_or_create_vote(request, user, item, Vote.UPVOTE)
        return response

    def downvote(self, request, pk=None):
        item = self.get_object()
        user = request.user

        vote_exists = find_vote(user, item, Vote.DOWNVOTE)

        if vote_exists:
            return Response(
                'This vote already exists',
                status=status.HTTP_400_BAD_REQUEST
            )
        response = update_or_create_vote(request, user, item, Vote.DOWNVOTE)
        return response

    @action(detail=True, methods=['get'])
    def user_vote(self, request, pk=None):
        item = self.get_object()
        user = request.user
        vote = retrieve_vote(user, item)
        return get_vote_response(vote, 200)

    @user_vote.mapping.delete
    def delete_user_vote(self, request, pk=None):
        try:
            item = self.get_object()
            user = request.user
            vote = retrieve_vote(user, item)
            vote_id = vote.id
            vote.delete()
            return Response(vote_id, status=200)
        except Exception as e:
            return Response(f'Failed to delete vote: {e}', status=400)

    def get_ordering(self):
        default_ordering = ['-score', '-created_date']

        ordering = self.request.query_params.get('ordering', default_ordering)
        if isinstance(ordering, str):
            if ordering and 'created_date' not in ordering:
                ordering = [ordering, '-created_date']
            elif 'created_date' not in ordering:
                ordering = ['-created_date']
            else:
                ordering = [ordering]
        return ordering

    def get_action_context(self):

        ordering = self.get_ordering()
        needs_score = False
        if 'score' in ordering or '-score' in ordering:
            needs_score = True
        return {
            'ordering': ordering,
            'needs_score': needs_score,
        }

    def get_self_upvote_response(self, request, response, model):
        """Returns item in response data with upvote from creator and score."""
        item = model.objects.get(pk=response.data['id'])
        create_vote(request.user, item, Vote.UPVOTE)

        serializer = self.get_serializer(item)
        headers = self.get_success_headers(serializer.data)
        return Response(
            serializer.data,
            status=status.HTTP_201_CREATED,
            headers=headers
        )

    def sift_track_create_content_comment(
        self,
        request,
        response,
        model,
        is_thread=False
    ):
        item = model.objects.get(pk=response.data['id'])
        events_api.track_content_comment(
            item.created_by,
            item,
            request,
            is_thread=is_thread
        )

    def sift_track_update_content_comment(
        self,
        request,
        response,
        model,
        is_thread=False
    ):
        item = model.objects.get(pk=response.data['id'])
        events_api.track_content_comment(
            item.created_by,
            item,
            request,
            is_thread=is_thread,
            update=True
        )


class ThreadViewSet(viewsets.ModelViewSet, ActionMixin):
    serializer_class = ThreadSerializer
    throttle_classes = THROTTLE_CLASSES

    # Optional attributes
    permission_classes = [
        IsAuthenticatedOrReadOnly
        & CreateDiscussionThread
        & UpdateDiscussionThread
        & CreateOrUpdateIfAllowed
    ]
    filter_backends = (OrderingFilter,)
    order_fields = '__all__'
    ordering = ('-created_date',)

    def create(self, request, *args, **kwargs):
        if request.query_params.get('created_location') == 'progress':
            request.data['created_location'] = (
                BaseComment.CREATED_LOCATION_PROGRESS
            )

        response = super().create(request, *args, **kwargs)
        response = self.get_self_upvote_response(request, response, Thread)
        self.sift_track_create_content_comment(
            request,
            response,
            Thread,
            is_thread=True
        )
        paper_id = get_paper_id_from_path(request)
        hubs = Paper.objects.get(id=paper_id).hubs.values_list('id', flat=True)
        cache_key = get_cache_key(None, 'paper', paper_id)
        cache.delete(cache_key)
        discussion_id = response.data['id']
        create_contribution.apply_async(
            (
                Contribution.COMMENTER,
                {'app_label': 'discussion', 'model': 'thread'},
                request.user.id,
                paper_id,
                discussion_id
            ),
            priority=2,
            countdown=10
        )

        create_contribution.apply_async(
            (Contribution.COMMENTER, request.user.id, paper_id, paper_id),
            priority=2,
            countdown=10
        )

        invalidate_trending_cache(hubs)
        invalidate_top_rated_cache(hubs)
        invalidate_newest_cache(hubs)
        invalidate_most_discussed_cache(hubs)
        return response

    def update(self, request, *args, **kwargs):
        response = super().update(request, *args, **kwargs)
        self.sift_track_update_content_comment(
            request,
            response,
            Thread,
            is_thread=True
        )
        return response

    def get_serializer_context(self):
        return {
            **super().get_serializer_context(),
            **self.get_action_context(),
            'needs_score': True
        }

    def filter_queryset(self, *args, **kwargs):
        return super().filter_queryset(
            *args, **kwargs
        ).order_by(
            *self.get_ordering()
        )

    def get_queryset(self):
        upvotes = Count('votes', filter=Q(votes__vote_type=Vote.UPVOTE,))
        downvotes = Count('votes', filter=Q(votes__vote_type=Vote.DOWNVOTE,))
        paper_id = get_paper_id_from_path(self.request)

        source = self.request.query_params.get('source')

        if source and source == 'twitter':
            try:
                Paper.objects.get(
                    id=paper_id
                ).extract_twitter_comments(
                    use_celery=True
                )
            except Exception as e:
                sentry.log_error(e)

            threads = Thread.objects.filter(
                paper=paper_id,
                source=source
            )
        elif source:
            threads = Thread.objects.filter(
                paper=paper_id,
                source=source
            )
        else:
            threads = Thread.objects.filter(
                paper=paper_id
            )

        threads = threads.annotate(
            score=upvotes-downvotes
        )
        return threads

    @action(
        detail=True,
        methods=['post'],
        permission_classes=[
            FlagDiscussionThread
            & CreateOrUpdateIfAllowed
        ]
    )
    def flag(self, *args, **kwargs):
        return super().flag(*args, **kwargs)

    @flag.mapping.delete
    def delete_flag(self, *args, **kwargs):
        return super().delete_flag(*args, **kwargs)

    @action(
        detail=True,
        methods=['post', 'put', 'patch'],
        permission_classes=[
            UpvoteDiscussionThread
            & VotePermission
            & CreateOrUpdateIfAllowed
        ]
    )
    def upvote(self, *args, **kwargs):
        return super().upvote(*args, **kwargs)

    @action(
        detail=True,
        methods=['post', 'put', 'patch'],
        permission_classes=[
            DownvoteDiscussionThread
            & VotePermission
            & CreateOrUpdateIfAllowed
        ]
    )
    def downvote(self, *args, **kwargs):
        return super().downvote(*args, **kwargs)


class CommentViewSet(viewsets.ModelViewSet, ActionMixin):
    serializer_class = CommentSerializer
    throttle_classes = THROTTLE_CLASSES

    permission_classes = [
        IsAuthenticatedOrReadOnly
        & CreateDiscussionComment
        & UpdateDiscussionComment
        & CreateOrUpdateIfAllowed
    ]

    filter_backends = (OrderingFilter,)
    order_fields = '__all__'
    ordering = ('-created_date',)

    def get_queryset(self):
        thread_id = get_thread_id_from_path(self.request)
        comments = Comment.objects.filter(
            parent=thread_id
        ).order_by('-score', '-created_date')
        return comments

    def create(self, request, *args, **kwargs):
        if request.query_params.get('created_location') == 'progress':
            request.data['created_location'] = (
                BaseComment.CREATED_LOCATION_PROGRESS
            )

        response = super().create(request, *args, **kwargs)
        response = self.get_self_upvote_response(request, response, Comment)
        discussion_id = response.data['id']
        self.sift_track_create_content_comment(request, response, Comment)

        paper_id = get_paper_id_from_path(request)
        hubs = Paper.objects.get(id=paper_id).hubs.values_list('id', flat=True)

        create_contribution.apply_async(
<<<<<<< HEAD
            (
                Contribution.COMMENTER,
                {'app_label': 'discussion', 'model': 'comment'},
                request.user.id,
                paper_id,
                discussion_id
            ),
=======
            (Contribution.COMMENTER, request.user.id, paper_id, paper_id),
>>>>>>> fd7a6816
            priority=3,
            countdown=10
        )

        invalidate_trending_cache(hubs)
        invalidate_top_rated_cache(hubs)
        invalidate_newest_cache(hubs)
        invalidate_most_discussed_cache(hubs)
        return response

    def update(self, request, *args, **kwargs):
        response = super().update(request, *args, **kwargs)
        self.sift_track_update_content_comment(request, response, Comment)
        return response

    @action(
        detail=True,
        methods=['post'],
        permission_classes=[
            FlagDiscussionComment
            & CreateOrUpdateIfAllowed
        ]
    )
    def flag(self, *args, **kwargs):
        return super().flag(*args, **kwargs)

    @flag.mapping.delete
    def delete_flag(self, *args, **kwargs):
        return super().delete_flag(*args, **kwargs)

    @action(
        detail=True,
        methods=['post', 'put', 'patch'],
        permission_classes=[
            UpvoteDiscussionComment
            & VotePermission
            & CreateOrUpdateIfAllowed
        ]
    )
    def upvote(self, *args, **kwargs):
        return super().upvote(*args, **kwargs)

    @action(
        detail=True,
        methods=['post', 'put', 'patch'],
        permission_classes=[
            DownvoteDiscussionComment
            & VotePermission
            & CreateOrUpdateIfAllowed
        ]
    )
    def downvote(self, *args, **kwargs):
        return super().downvote(*args, **kwargs)


class ReplyViewSet(viewsets.ModelViewSet, ActionMixin):
    serializer_class = ReplySerializer
    throttle_classes = THROTTLE_CLASSES

    permission_classes = [
        IsAuthenticatedOrReadOnly
        & CreateDiscussionReply
        & UpdateDiscussionReply
        & CreateOrUpdateIfAllowed
    ]

    filter_backends = (OrderingFilter,)
    order_fields = '__all__'
    ordering = ('-created_date',)

    def get_queryset(self):
        comment_id = get_comment_id_from_path(self.request)
        comment = Comment.objects.first()
        replies = Reply.objects.filter(
            content_type=get_content_type_for_model(comment),
            object_id=comment_id
        ).order_by('created_date')
        return replies

    def create(self, request, *args, **kwargs):
        if request.query_params.get('created_location') == 'progress':
            request.data['created_location'] = (
                BaseComment.CREATED_LOCATION_PROGRESS
            )

        response = super().create(request, *args, **kwargs)
        paper_id = get_paper_id_from_path(request)
<<<<<<< HEAD
        discussion_id = response.data['id']
        self.sift_track_create_content_comment(request, response, Reply)
        create_contribution.apply_async(
            (
                Contribution.COMMENTER,
                {'app_label': 'discussion', 'model': 'reply'},
                request.user.id,
                paper_id,
                discussion_id
            ),
=======
        self.sift_track_create_content_comment(request, response, Reply)
        create_contribution.apply_async(
            (Contribution.COMMENTER, request.user.id, paper_id, paper_id),
>>>>>>> fd7a6816
            priority=3,
            countdown=10
        )
        return self.get_self_upvote_response(request, response, Reply)

    def update(self, request, *args, **kwargs):
        response = super().update(request, *args, **kwargs)
        self.sift_track_update_content_comment(request, response, Reply)
        return response

    @action(
        detail=True,
        methods=['post'],
        permission_classes=[
            FlagDiscussionReply
            & CreateOrUpdateIfAllowed
        ]
    )
    def flag(self, *args, **kwargs):
        return super().flag(*args, **kwargs)

    @flag.mapping.delete
    def delete_flag(self, *args, **kwargs):
        return super().delete_flag(*args, **kwargs)

    @action(
        detail=True,
        methods=['post', 'put', 'patch'],
        permission_classes=[
            UpvoteDiscussionReply
            & VotePermission
            & CreateOrUpdateIfAllowed
        ]
    )
    def upvote(self, *args, **kwargs):
        return super().upvote(*args, **kwargs)

    @action(
        detail=True,
        methods=['post', 'put', 'patch'],
        permission_classes=[
            DownvoteDiscussionReply
            & VotePermission
            & CreateOrUpdateIfAllowed
        ]
    )
    def downvote(self, *args, **kwargs):
        return super().downvote(*args, **kwargs)


def retrieve_endorsement(user, item):
    return Endorsement.objects.get(
        object_id=item.id,
        content_type=get_content_type_for_model(item),
        created_by=user.id
    )


def create_endorsement(user, item):
    endorsement = Endorsement(created_by=user, item=item)
    endorsement.save()
    return endorsement


def retrieve_flag(user, item):
    return Flag.objects.get(
        object_id=item.id,
        content_type=get_content_type_for_model(item),
        created_by=user.id
    )


def create_flag(user, item, reason):
    flag = Flag(created_by=user, item=item, reason=reason)
    flag.save()
    return flag


def find_vote(user, item, vote_type):
    vote = Vote.objects.filter(
        object_id=item.id,
        content_type=get_content_type_for_model(item),
        created_by=user,
        vote_type=vote_type
    )
    if vote:
        return True
    return False


def update_or_create_vote(request, user, item, vote_type):
    vote = retrieve_vote(user, item)

    if vote:
        vote.vote_type = vote_type
        vote.save(update_fields=['updated_date', 'vote_type'])
        events_api.track_content_vote(user, vote, request)
        return get_vote_response(vote, 200)

    vote = create_vote(user, item, vote_type)
    events_api.track_content_vote(user, vote, request)
    # Do we want to create contributions for people who upvote discussions?
    # create_contribution.apply_async(
    #     (Contribution.UPVOTER, {}, user.id, vote.paper.id, vote.id),
    #     priority=3,
    #     countdown=10
    # )
    return get_vote_response(vote, 201)


def get_vote_response(vote, status_code):
    serializer = VoteSerializer(vote)
    return Response(serializer.data, status=status_code)


def retrieve_vote(user, item):
    try:
        return Vote.objects.get(
            object_id=item.id,
            content_type=get_content_type_for_model(item),
            created_by=user.id
        )
    except Vote.DoesNotExist:
        return None


def create_vote(user, item, vote_type):
    """Returns a vote of `voted_type` on `item` `created_by` `user`."""
    vote = Vote(created_by=user, item=item, vote_type=vote_type)
    vote.save()
    return vote


class CommentFileUpload(viewsets.ViewSet):
    permission_classes = [IsAuthenticated & CreateOrUpdateIfAllowed]
    throttle_classes = THROTTLE_CLASSES

    def create(self, request):
        _, base64_content = request.data.get('content').split(';base64,')
        base64_content = base64_content.encode()

        content_type = request.data.get('content_type')
        bucket_directory = f'comment_files/{content_type}'
        checksum = hashlib.md5(base64_content).hexdigest()
        path = f'{bucket_directory}/{checksum}.{content_type}'
        file_data = base64.b64decode(base64_content)
        data = ContentFile(file_data)

        if default_storage.exists(path):
            url = default_storage.url(path)
            res_status = status.HTTP_200_OK
        else:
            file_path = default_storage.save(path, data)
            url = default_storage.url(file_path)
            res_status = status.HTTP_201_CREATED

        url = url.split('?AWSAccessKeyId')[0]
        return Response(url, status=res_status)<|MERGE_RESOLUTION|>--- conflicted
+++ resolved
@@ -482,7 +482,6 @@
         hubs = Paper.objects.get(id=paper_id).hubs.values_list('id', flat=True)
 
         create_contribution.apply_async(
-<<<<<<< HEAD
             (
                 Contribution.COMMENTER,
                 {'app_label': 'discussion', 'model': 'comment'},
@@ -490,9 +489,6 @@
                 paper_id,
                 discussion_id
             ),
-=======
-            (Contribution.COMMENTER, request.user.id, paper_id, paper_id),
->>>>>>> fd7a6816
             priority=3,
             countdown=10
         )
@@ -580,7 +576,6 @@
 
         response = super().create(request, *args, **kwargs)
         paper_id = get_paper_id_from_path(request)
-<<<<<<< HEAD
         discussion_id = response.data['id']
         self.sift_track_create_content_comment(request, response, Reply)
         create_contribution.apply_async(
@@ -591,11 +586,6 @@
                 paper_id,
                 discussion_id
             ),
-=======
-        self.sift_track_create_content_comment(request, response, Reply)
-        create_contribution.apply_async(
-            (Contribution.COMMENTER, request.user.id, paper_id, paper_id),
->>>>>>> fd7a6816
             priority=3,
             countdown=10
         )

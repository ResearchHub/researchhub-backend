import base64
import hashlib

from django.core.cache import cache
from django.contrib.admin.options import get_content_type_for_model
from django.core.files.base import ContentFile
from django.core.files.storage import default_storage
from django.db.models import Count, Q
from rest_framework import status, viewsets
from rest_framework.decorators import action
from rest_framework.filters import OrderingFilter
from rest_framework.permissions import (
    IsAuthenticatedOrReadOnly,
    IsAuthenticated
)
from rest_framework.response import Response

from utils.throttles import THROTTLE_CLASSES

from discussion.models import (
    BaseComment,
    Comment,
    Endorsement,
    Flag,
    Thread,
    Reply,
    Vote,
)
from .serializers import (
    CommentSerializer,
    EndorsementSerializer,
    FlagSerializer,
    ThreadSerializer,
    ReplySerializer,
    VoteSerializer,
)
from discussion.permissions import (
    CensorDiscussion,
    CreateDiscussionComment,
    CreateDiscussionReply,
    CreateDiscussionThread,
    Endorse,
    FlagDiscussionComment,
    FlagDiscussionReply,
    FlagDiscussionThread,
    UpdateDiscussionComment,
    UpdateDiscussionReply,
    UpdateDiscussionThread,
    UpvoteDiscussionComment,
    UpvoteDiscussionReply,
    UpvoteDiscussionThread,
    DownvoteDiscussionComment,
    DownvoteDiscussionReply,
    DownvoteDiscussionThread,
    Vote as VotePermission
)
from paper.models import Paper
from paper.utils import (
    get_cache_key,
    reset_cache,
    invalidate_top_rated_cache,
    invalidate_newest_cache,
    invalidate_most_discussed_cache,
)
from .utils import (
    get_comment_id_from_path,
    get_paper_id_from_path,
    get_thread_id_from_path
)

from utils import sentry
from reputation.models import Contribution
from reputation.tasks import create_contribution
from utils.permissions import CreateOrUpdateIfAllowed
from utils.siftscience import events_api, decisions_api, update_user_risk_score


class ActionMixin:
    """
    Note: Action decorators may be applied by classes inheriting this one.
    """

    @action(
        detail=True,
        methods=['post'],
        permission_classes=[
            Endorse
            & CreateOrUpdateIfAllowed
        ]
    )
    def endorse(self, request, pk=None):
        item = self.get_object()
        user = request.user

        try:
            endorsement = create_endorsement(user, item)
            serialized = EndorsementSerializer(endorsement)
            return Response(serialized.data, status=201)
        except Exception as e:
            return Response(
                f'Failed to create endorsement: {e}',
                status=status.HTTP_400_BAD_REQUEST
            )

    @endorse.mapping.delete
    def delete_endorse(self, request, pk=None):
        item = self.get_object()
        user = request.user
        try:
            endorsement = retrieve_endorsement(user, item)
            endorsement_id = endorsement.id
            endorsement.delete()
            return Response(endorsement_id, status=200)
        except Exception as e:
            return Response(
                f'Failed to delete endorsement: {e}',
                status=400
            )

    def flag(self, request, pk=None):
        item = self.get_object()
        user = request.user
        reason = request.data.get('reason')

        try:
            flag = create_flag(user, item, reason)
            serialized = FlagSerializer(flag)

            content_id = f'{type(item).__name__}_{item.id}'
            events_api.track_flag_content(
                item.created_by,
                content_id,
                user.id
            )
            return Response(serialized.data, status=201)
        except Exception as e:
            return Response(
                f'Failed to create flag: {e}',
                status=status.HTTP_400_BAD_REQUEST
            )

    def delete_flag(self, request, pk=None):
        item = self.get_object()
        user = request.user
        try:
            flag = retrieve_flag(user, item)
            serialized = FlagSerializer(flag)
            flag.delete()
            return Response(serialized.data, status=200)
        except Exception as e:
            return Response(
                f'Failed to delete flag: {e}',
                status=400
            )

    @action(
        detail=True,
        methods=['put', 'patch', 'delete'],
        permission_classes=[
            IsAuthenticated,
            CensorDiscussion
        ]
    )
    def censor(self, request, pk=None):
        item = self.get_object()
        item.remove_nested()
        item.update_discussion_count()

        content_id = f'{type(item).__name__}_{item.id}'
        user = request.user
        content_creator = item.created_by
        events_api.track_flag_content(
            content_creator,
            content_id,
            user.id
        )
        decisions_api.apply_bad_content_decision(
            content_creator,
            content_id,
            'MANUAL_REVIEW',
            user
        )
<<<<<<< HEAD
        decisions_api.apply_bad_user_decision(
            content_creator,
            'MANUAL_REVIEW',
            user
        )
=======
>>>>>>> 25cc412a

        content_type = get_content_type_for_model(item)
        Contribution.objects.filter(
            content_type=content_type,
            object_id=item.id
        ).delete()
        return Response(
            self.get_serializer(instance=item).data,
            status=200
        )

    def upvote(self, request, pk=None):
        item = self.get_object()
        user = request.user

        vote_exists = find_vote(user, item, Vote.UPVOTE)

        if vote_exists:
            return Response(
                'This vote already exists',
                status=status.HTTP_400_BAD_REQUEST
            )
        response = update_or_create_vote(request, user, item, Vote.UPVOTE)
        return response

    def downvote(self, request, pk=None):
        item = self.get_object()
        user = request.user

        vote_exists = find_vote(user, item, Vote.DOWNVOTE)

        if vote_exists:
            return Response(
                'This vote already exists',
                status=status.HTTP_400_BAD_REQUEST
            )
        response = update_or_create_vote(request, user, item, Vote.DOWNVOTE)
        return response

    @action(detail=True, methods=['get'])
    def user_vote(self, request, pk=None):
        item = self.get_object()
        user = request.user
        vote = retrieve_vote(user, item)
        return get_vote_response(vote, 200)

    @user_vote.mapping.delete
    def delete_user_vote(self, request, pk=None):
        try:
            item = self.get_object()
            user = request.user
            vote = retrieve_vote(user, item)
            vote_id = vote.id
            vote.delete()
            return Response(vote_id, status=200)
        except Exception as e:
            return Response(f'Failed to delete vote: {e}', status=400)

    def get_ordering(self):
        default_ordering = ['-score', 'created_date']

        ordering = self.request.query_params.get('ordering', default_ordering)
        if isinstance(ordering, str):
            if ordering and 'created_date' not in ordering:
                ordering = [ordering, 'created_date']
            elif 'created_date' not in ordering:
                ordering = ['created_date']
            else:
                ordering = [ordering]
        return ordering

    def get_action_context(self):

        ordering = self.get_ordering()
        needs_score = False
        if 'score' in ordering or '-score' in ordering:
            needs_score = True
        return {
            'ordering': ordering,
            'needs_score': needs_score,
        }

    def get_self_upvote_response(self, request, response, model):
        """Returns item in response data with upvote from creator and score."""
        item = model.objects.get(pk=response.data['id'])
        create_vote(request.user, item, Vote.UPVOTE)

        serializer = self.get_serializer(item)
        headers = self.get_success_headers(serializer.data)
        return Response(
            serializer.data,
            status=status.HTTP_201_CREATED,
            headers=headers
        )

    def sift_track_create_content_comment(
        self,
        request,
        response,
        model,
        is_thread=False
    ):
        item = model.objects.get(pk=response.data['id'])
        tracked_comment = events_api.track_content_comment(
            item.created_by,
            item,
            request,
            is_thread=is_thread
        )
        update_user_risk_score(item.created_by, tracked_comment)

    def sift_track_update_content_comment(
        self,
        request,
        response,
        model,
        is_thread=False
    ):
        item = model.objects.get(pk=response.data['id'])
        tracked_comment = events_api.track_content_comment(
            item.created_by,
            item,
            request,
            is_thread=is_thread,
            update=True
        )
        update_user_risk_score(item.created_by, tracked_comment)


class ThreadViewSet(viewsets.ModelViewSet, ActionMixin):
    serializer_class = ThreadSerializer
    throttle_classes = THROTTLE_CLASSES

    # Optional attributes
    permission_classes = [
        IsAuthenticatedOrReadOnly
        & CreateDiscussionThread
        & UpdateDiscussionThread
        & CreateOrUpdateIfAllowed
    ]
    filter_backends = (OrderingFilter,)
    order_fields = '__all__'
    ordering = ('-created_date',)

    def create(self, request, *args, **kwargs):
        if request.query_params.get('created_location') == 'progress':
            request.data['created_location'] = (
                BaseComment.CREATED_LOCATION_PROGRESS
            )

        response = super().create(request, *args, **kwargs)
        response = self.get_self_upvote_response(request, response, Thread)
        self.sift_track_create_content_comment(
            request,
            response,
            Thread,
            is_thread=True
        )
        paper_id = get_paper_id_from_path(request)
        hubs = list(Paper.objects.get(id=paper_id).hubs.values_list('id', flat=True))
        cache_key = get_cache_key(None, 'paper', paper_id)
        cache.delete(cache_key)
        discussion_id = response.data['id']
        create_contribution.apply_async(
            (
                Contribution.COMMENTER,
                {'app_label': 'discussion', 'model': 'thread'},
                request.user.id,
                paper_id,
                discussion_id
            ),
            priority=2,
            countdown=10
        )

        context = self.get_serializer_context()
        reset_cache(hubs, context, request.META)
        invalidate_top_rated_cache(hubs)
        invalidate_newest_cache(hubs)
        invalidate_most_discussed_cache(hubs)
        return response

    def update(self, request, *args, **kwargs):
        response = super().update(request, *args, **kwargs)
        self.sift_track_update_content_comment(
            request,
            response,
            Thread,
            is_thread=True
        )
        return response

    def get_serializer_context(self):
        return {
            **super().get_serializer_context(),
            **self.get_action_context(),
            'needs_score': True
        }

    def filter_queryset(self, *args, **kwargs):
        return super().filter_queryset(
            *args, **kwargs
        ).order_by(
            *self.get_ordering()
        )

    def get_queryset(self):
        upvotes = Count('votes', filter=Q(votes__vote_type=Vote.UPVOTE,))
        downvotes = Count('votes', filter=Q(votes__vote_type=Vote.DOWNVOTE,))
        paper_id = get_paper_id_from_path(self.request)

        source = self.request.query_params.get('source')
        is_removed = self.request.query_params.get('is_removed', False)

        if source and source == 'twitter':
            try:
                Paper.objects.get(
                    id=paper_id
                ).extract_twitter_comments(
                    use_celery=True
                )
            except Exception as e:
                sentry.log_error(e)

            threads = Thread.objects.filter(
                paper=paper_id,
                source=source
            )
        elif source:
            threads = Thread.objects.filter(
                paper=paper_id,
                source=source
            )
        else:
            threads = Thread.objects.filter(
                paper=paper_id
            )

        threads = threads.filter(is_removed=is_removed)
        threads = threads.annotate(
            score=upvotes-downvotes
        )
        return threads.prefetch_related('paper')

    @action(
        detail=True,
        methods=['post'],
        permission_classes=[
            FlagDiscussionThread
            & CreateOrUpdateIfAllowed
        ]
    )
    def flag(self, *args, **kwargs):
        return super().flag(*args, **kwargs)

    @flag.mapping.delete
    def delete_flag(self, *args, **kwargs):
        return super().delete_flag(*args, **kwargs)

    @action(
        detail=True,
        methods=['post', 'put', 'patch'],
        permission_classes=[
            UpvoteDiscussionThread
            & VotePermission
            & CreateOrUpdateIfAllowed
        ]
    )
    def upvote(self, *args, **kwargs):
        return super().upvote(*args, **kwargs)

    @action(
        detail=True,
        methods=['post', 'put', 'patch'],
        permission_classes=[
            DownvoteDiscussionThread
            & VotePermission
            & CreateOrUpdateIfAllowed
        ]
    )
    def downvote(self, *args, **kwargs):
        return super().downvote(*args, **kwargs)


class CommentViewSet(viewsets.ModelViewSet, ActionMixin):
    serializer_class = CommentSerializer
    throttle_classes = THROTTLE_CLASSES

    permission_classes = [
        IsAuthenticatedOrReadOnly
        & CreateDiscussionComment
        & UpdateDiscussionComment
        & CreateOrUpdateIfAllowed
    ]

    filter_backends = (OrderingFilter,)
    order_fields = '__all__'
    ordering = ('created_date',)

    def get_queryset(self):
        thread_id = get_thread_id_from_path(self.request)
        is_removed = self.request.query_params.get('is_removed', False)

        comments = Comment.objects.filter(
            parent=thread_id,
            is_removed=is_removed
        ).order_by('-score', 'created_date')
        return comments

    def create(self, request, *args, **kwargs):
        if request.query_params.get('created_location') == 'progress':
            request.data['created_location'] = (
                BaseComment.CREATED_LOCATION_PROGRESS
            )

        response = super().create(request, *args, **kwargs)
        response = self.get_self_upvote_response(request, response, Comment)
        discussion_id = response.data['id']
        self.sift_track_create_content_comment(request, response, Comment)

        paper_id = get_paper_id_from_path(request)
        hubs = Paper.objects.get(id=paper_id).hubs.values_list('id', flat=True)

        create_contribution.apply_async(
            (
                Contribution.COMMENTER,
                {'app_label': 'discussion', 'model': 'comment'},
                request.user.id,
                paper_id,
                discussion_id
            ),
            priority=3,
            countdown=10
        )

        context = self.get_serializer_context()
        reset_cache([*hubs], context, request.META)
        invalidate_top_rated_cache(hubs)
        invalidate_newest_cache(hubs)
        invalidate_most_discussed_cache(hubs)
        return response

    def update(self, request, *args, **kwargs):
        response = super().update(request, *args, **kwargs)
        self.sift_track_update_content_comment(request, response, Comment)
        return response

    @action(
        detail=True,
        methods=['post'],
        permission_classes=[
            FlagDiscussionComment
            & CreateOrUpdateIfAllowed
        ]
    )
    def flag(self, *args, **kwargs):
        return super().flag(*args, **kwargs)

    @flag.mapping.delete
    def delete_flag(self, *args, **kwargs):
        return super().delete_flag(*args, **kwargs)

    @action(
        detail=True,
        methods=['post', 'put', 'patch'],
        permission_classes=[
            UpvoteDiscussionComment
            & VotePermission
            & CreateOrUpdateIfAllowed
        ]
    )
    def upvote(self, *args, **kwargs):
        return super().upvote(*args, **kwargs)

    @action(
        detail=True,
        methods=['post', 'put', 'patch'],
        permission_classes=[
            DownvoteDiscussionComment
            & VotePermission
            & CreateOrUpdateIfAllowed
        ]
    )
    def downvote(self, *args, **kwargs):
        return super().downvote(*args, **kwargs)


class ReplyViewSet(viewsets.ModelViewSet, ActionMixin):
    serializer_class = ReplySerializer
    throttle_classes = THROTTLE_CLASSES

    permission_classes = [
        IsAuthenticatedOrReadOnly
        & CreateDiscussionReply
        & UpdateDiscussionReply
        & CreateOrUpdateIfAllowed
    ]

    filter_backends = (OrderingFilter,)
    order_fields = '__all__'
    ordering = ('-created_date',)

    def get_queryset(self):
        comment_id = get_comment_id_from_path(self.request)
        is_removed = self.request.query_params.get('is_removed', False)
        comment = Comment.objects.first()
        replies = Reply.objects.filter(
            content_type=get_content_type_for_model(comment),
            object_id=comment_id,
            is_removed=is_removed
        )
        return replies

    def create(self, request, *args, **kwargs):
        if request.query_params.get('created_location') == 'progress':
            request.data['created_location'] = (
                BaseComment.CREATED_LOCATION_PROGRESS
            )

        response = super().create(request, *args, **kwargs)
        paper_id = get_paper_id_from_path(request)
        discussion_id = response.data['id']
        self.sift_track_create_content_comment(request, response, Reply)
        create_contribution.apply_async(
            (
                Contribution.COMMENTER,
                {'app_label': 'discussion', 'model': 'reply'},
                request.user.id,
                paper_id,
                discussion_id
            ),
            priority=3,
            countdown=10
        )
        return self.get_self_upvote_response(request, response, Reply)

    def update(self, request, *args, **kwargs):
        response = super().update(request, *args, **kwargs)
        self.sift_track_update_content_comment(request, response, Reply)
        return response

    @action(
        detail=True,
        methods=['post'],
        permission_classes=[
            FlagDiscussionReply
            & CreateOrUpdateIfAllowed
        ]
    )
    def flag(self, *args, **kwargs):
        return super().flag(*args, **kwargs)

    @flag.mapping.delete
    def delete_flag(self, *args, **kwargs):
        return super().delete_flag(*args, **kwargs)

    @action(
        detail=True,
        methods=['post', 'put', 'patch'],
        permission_classes=[
            UpvoteDiscussionReply
            & VotePermission
            & CreateOrUpdateIfAllowed
        ]
    )
    def upvote(self, *args, **kwargs):
        return super().upvote(*args, **kwargs)

    @action(
        detail=True,
        methods=['post', 'put', 'patch'],
        permission_classes=[
            DownvoteDiscussionReply
            & VotePermission
            & CreateOrUpdateIfAllowed
        ]
    )
    def downvote(self, *args, **kwargs):
        return super().downvote(*args, **kwargs)


def retrieve_endorsement(user, item):
    return Endorsement.objects.get(
        object_id=item.id,
        content_type=get_content_type_for_model(item),
        created_by=user.id
    )


def create_endorsement(user, item):
    endorsement = Endorsement(created_by=user, item=item)
    endorsement.save()
    return endorsement


def retrieve_flag(user, item):
    return Flag.objects.get(
        object_id=item.id,
        content_type=get_content_type_for_model(item),
        created_by=user.id
    )


def create_flag(user, item, reason):
    flag = Flag(created_by=user, item=item, reason=reason)
    flag.save()
    return flag


def find_vote(user, item, vote_type):
    vote = Vote.objects.filter(
        object_id=item.id,
        content_type=get_content_type_for_model(item),
        created_by=user,
        vote_type=vote_type
    )
    if vote:
        return True
    return False


def update_or_create_vote(request, user, item, vote_type):
    vote = retrieve_vote(user, item)

    if vote:
        vote.vote_type = vote_type
        vote.save(update_fields=['updated_date', 'vote_type'])
        events_api.track_content_vote(user, vote, request)
        return get_vote_response(vote, 200)

    vote = create_vote(user, item, vote_type)
    events_api.track_content_vote(user, vote, request)
    # Do we want to create contributions for people who upvote discussions?
    # create_contribution.apply_async(
    #     (Contribution.UPVOTER, {}, user.id, vote.paper.id, vote.id),
    #     priority=3,
    #     countdown=10
    # )
    return get_vote_response(vote, 201)


def get_vote_response(vote, status_code):
    serializer = VoteSerializer(vote)
    return Response(serializer.data, status=status_code)


def retrieve_vote(user, item):
    try:
        return Vote.objects.get(
            object_id=item.id,
            content_type=get_content_type_for_model(item),
            created_by=user.id
        )
    except Vote.DoesNotExist:
        return None


def create_vote(user, item, vote_type):
    """Returns a vote of `voted_type` on `item` `created_by` `user`."""
    vote = Vote(created_by=user, item=item, vote_type=vote_type)
    vote.save()
    return vote


class CommentFileUpload(viewsets.ViewSet):
    permission_classes = [IsAuthenticated & CreateOrUpdateIfAllowed]
    throttle_classes = THROTTLE_CLASSES

    def create(self, request):
        _, base64_content = request.data.get('content').split(';base64,')
        base64_content = base64_content.encode()

        content_type = request.data.get('content_type')
        bucket_directory = f'comment_files/{content_type}'
        checksum = hashlib.md5(base64_content).hexdigest()
        path = f'{bucket_directory}/{checksum}.{content_type}'
        file_data = base64.b64decode(base64_content)
        data = ContentFile(file_data)

        if default_storage.exists(path):
            url = default_storage.url(path)
            res_status = status.HTTP_200_OK
        else:
            file_path = default_storage.save(path, data)
            url = default_storage.url(file_path)
            res_status = status.HTTP_201_CREATED

        url = url.split('?AWSAccessKeyId')[0]
        return Response(url, status=res_status)<|MERGE_RESOLUTION|>--- conflicted
+++ resolved
@@ -180,14 +180,6 @@
             'MANUAL_REVIEW',
             user
         )
-<<<<<<< HEAD
-        decisions_api.apply_bad_user_decision(
-            content_creator,
-            'MANUAL_REVIEW',
-            user
-        )
-=======
->>>>>>> 25cc412a
 
         content_type = get_content_type_for_model(item)
         Contribution.objects.filter(

--- conflicted
+++ resolved
@@ -13,15 +13,9 @@
 from rest_framework.response import Response
 from rest_framework.utils.urls import replace_query_param
 from rest_framework.permissions import (
-<<<<<<< HEAD
     IsAuthenticated,
     AllowAny
 )   
-=======
-    IsAuthenticated
-)
->>>>>>> efb7600e
-
 from hypothesis.models import Hypothesis
 from paper.utils import get_cache_key
 from researchhub_document.models import (
@@ -532,7 +526,7 @@
     @action(
         detail=False,
         methods=['get'],
-        # permission_classes=[AllowAny]
+        permission_classes=[AllowAny]
     )
     def check_user_vote(self, request):
         paper_ids = request.query_params.get('paper_ids', '')

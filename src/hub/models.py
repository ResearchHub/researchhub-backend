from django.contrib.contenttypes.fields import GenericRelation
from django.db import models
from django.db.models import Q, Sum
from django.utils.translation import gettext_lazy as _
from slugify import slugify

from researchhub_access_group.constants import (
    ASSISTANT_EDITOR,
    ASSOCIATE_EDITOR,
    SENIOR_EDITOR,
)
from researchhub_access_group.models import Permission

HELP_TEXT_IS_REMOVED = "Hides the hub because it is not allowed."


def get_default_hub_category():
    """Get or create a default value for the hub categories"""

    return HubCategory.objects.get_or_create(category_name="Other")[0]


class HubCategory(models.Model):
    """A grouping of hubs, organized by category"""

    def __str__(self):
        return self.category_name

    def __int__(self):
        return self.id

    category_name = models.CharField(max_length=1024, unique=True)


class Hub(models.Model):
    """A grouping of papers, organized by subject"""

    class Namespace(models.TextChoices):
        """
        Since hubs are used like tags, the namespace is used to differentiate
        between different types of hubs.
        """

        JOURNAL = "journal", _("Journal")

    UNLOCK_AFTER = 14

    name = models.CharField(max_length=1024, unique=False)
    description = models.TextField(default="")
    hub_image = models.FileField(
        max_length=1024,
        upload_to="uploads/hub_images/%Y/%m/%d",
        default=None,
        null=True,
        blank=True,
    )
    slug = models.CharField(max_length=256, unique=True, blank=True, null=True)
    slug_index = models.IntegerField(blank=True, null=True)
    acronym = models.CharField(max_length=255, default="", blank=True)
    is_locked = models.BooleanField(default=False)
    subscribers = models.ManyToManyField(
        "user.User", related_name="subscribed_hubs", through="HubMembership"
    )
    permissions = GenericRelation(
        Permission,
        help_text="A member of given hub that has special power. \
            Note this is different from HubMembership (subscribers)",
        related_name="hub",
        related_query_name="hub_source",
    )
    category = models.ForeignKey(
        HubCategory, on_delete=models.CASCADE, default=get_default_hub_category
    )
    created_date = models.DateTimeField(auto_now_add=True)
    updated_date = models.DateTimeField(auto_now=True)

    subscriber_count = models.IntegerField(default=0)
    paper_count = models.IntegerField(default=0)
    discussion_count = models.IntegerField(default=0)

    is_removed = models.BooleanField(default=False, help_text=HELP_TEXT_IS_REMOVED)

    concept = models.OneToOneField(
        "tag.concept",
        related_name="hub",
        on_delete=models.SET_NULL,
        null=True,
        blank=True,
    )

    subfield = models.OneToOneField(
        "topic.subfield",
        related_name="hub",
        on_delete=models.SET_NULL,
        null=True,
        blank=True,
    )

    is_used_for_rep = models.BooleanField(default=False)

    namespace = models.TextField(choices=Namespace.choices, null=True)

    class Meta:
        constraints = [
            models.UniqueConstraint(
                fields=["name", "namespace"], name="unique_name_namespace"
            )
        ]

    def __str__(self):
        return "{}:{}, locked: {}".format(self.namespace, self.name, self.is_locked)

    def save(self, *args, **kwargs):
        self.name = self.name
        self.slugify()
        return super(Hub, self).save(*args, **kwargs)

    def get_subscriber_count(self):
        return self.subscriber_count

    def slugify(self):
        if not self.slug:
            self.slug = slugify(self.name.lower())
            # We only want slugs that equal exactly or are appended with "-{number}"
            hub_slugs = Hub.objects.filter(
                models.Q(slug=self.slug)
                | models.Q(slug__regex=r"^{}-\d+$".format(self.slug))
            ).order_by(models.F("slug_index").asc(nulls_first=True))

            if hub_slugs.exists():
                last_slug = hub_slugs.last()
                if not last_slug.slug_index:
                    self.slug_index = 1
                else:
                    self.slug_index = last_slug.slug_index + 1
                self.slug = self.slug + "-" + str(self.slug_index)
        return self.slug

    def get_discussion_count(self):
        return (
            self.papers.filter(is_removed=False).aggregate(
                disc=Sum("discussion_count")
            )["disc"]
            or 0
        )

    def get_doc_count(self):
        return self.papers.filter(is_removed=False).count()

    def get_subscribers_count(self):
        return self.subscribers.filter(is_suspended=False).count()

    def get_editor_permission_groups(self):
        return self.permissions.filter(
            (
                Q(access_type=ASSISTANT_EDITOR)
                | Q(access_type=ASSOCIATE_EDITOR)
                | Q(access_type=SENIOR_EDITOR)
            ),
        ).all()

    # There are a handful of OpenAlex subfields that have duplicate names
    # but different IDs. This method will ensure that a corresponding hub is returned properly
    @classmethod
    def get_from_subfield(cls, subfield):
        return Hub.objects.get(
            Q(name__iexact=subfield.display_name) | Q(subfield_id=subfield.id)
        )

    @classmethod
    def create_or_update_hub_from_concept(cls, concept):
<<<<<<< HEAD
        name = concept.display_name.lower()
        hub, _ = cls.objects.get_or_create(name=name)
=======
        hub, _ = Hub.objects.get_or_create(
            name__iexact=concept.display_name,
            defaults={
                "name": concept.display_name,
            },
        )
>>>>>>> 4aee193c

        hub.concept_id = concept.id
        hub.description = concept.description
        hub.save()

        return hub

    @property
    def paper_count_indexing(self):
        return self.get_paper_count()

    @property
    def subscriber_count_indexing(self):
        return self.get_subscribers_count()

    @property
    def editor_permission_groups(self):
        return self.get_editor_permission_groups()

    def unlock(self):
        self.is_locked = False
        self.save(update_fields=["is_locked"])


class HubMembership(models.Model):
    hub = models.ForeignKey(Hub, on_delete=models.CASCADE)
    user = models.ForeignKey("user.User", on_delete=models.CASCADE)

    created_date = models.DateTimeField(auto_now_add=True)
    updated_date = models.DateTimeField(auto_now=True)<|MERGE_RESOLUTION|>--- conflicted
+++ resolved
@@ -169,17 +169,12 @@
 
     @classmethod
     def create_or_update_hub_from_concept(cls, concept):
-<<<<<<< HEAD
-        name = concept.display_name.lower()
-        hub, _ = cls.objects.get_or_create(name=name)
-=======
         hub, _ = Hub.objects.get_or_create(
             name__iexact=concept.display_name,
             defaults={
                 "name": concept.display_name,
             },
         )
->>>>>>> 4aee193c
 
         hub.concept_id = concept.id
         hub.description = concept.description

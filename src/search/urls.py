--- conflicted
+++ resolved
@@ -3,24 +3,16 @@
 
 from search.views import (
     CombinedView,
-<<<<<<< HEAD
-    HubSuggesterDocumentView,
-=======
     HubDocumentView,
     HubSuggesterDocumentView,
     PaperDocumentView,
     PersonDocumentView,
     PostDocumentView,
     ThreadDocumentView,
->>>>>>> 916bda68
     UserSuggesterDocumentView,
 )
 
 router = DefaultRouter()
-<<<<<<< HEAD
-user = router.register(r"user", UserSuggesterDocumentView, basename="user_document")
-hub = router.register(r"hub", HubSuggesterDocumentView, basename="hub_document")
-=======
 person = router.register(r"person", PersonDocumentView, basename="person_document")
 paper = router.register(r"paper", PaperDocumentView, basename="paper_document")
 post = router.register(r"post", PostDocumentView, basename="post_document")
@@ -30,7 +22,6 @@
 hub_suggester = router.register(
     r"hubs", HubSuggesterDocumentView, basename="hub_document"
 )
->>>>>>> 916bda68
 
 urlpatterns = [
     re_path(r"^", include(router.urls)),

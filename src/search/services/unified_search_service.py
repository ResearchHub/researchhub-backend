--- conflicted
+++ resolved
@@ -123,7 +123,6 @@
 
         search = self._apply_sort(search, sort)
 
-<<<<<<< HEAD
         search = search[offset:offset + limit]
 
         # Optimize query performance
@@ -133,10 +132,6 @@
         )
 
         # Source filtering for performance
-=======
-        search = search[offset : offset + limit]
-        search = search.extra(track_total_hits=True, timeout="5s")
->>>>>>> 5f19237e
         search = search.source(
             [
                 "id",
@@ -401,17 +396,11 @@
             return None
 
     def _process_hubs(self, hit) -> list[dict[str, Any]]:
-<<<<<<< HEAD
         """Process and format hubs from a search hit with defensive handling."""
         try:
             hubs = getattr(hit, "hubs", None)
             if not hubs:
                 return []
-=======
-        hubs = getattr(hit, "hubs", [])
-        if not hubs:
-            return []
->>>>>>> 5f19237e
 
             # Convert AttrList or other iterables to list
             if isinstance(hubs, (list, tuple, AttrList)):

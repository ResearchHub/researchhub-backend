--- conflicted
+++ resolved
@@ -902,12 +902,7 @@
         # Count should revert to baseline
         self.assertEqual(_discussion_count(), baseline_discussion_ct)
 
-    def test_filter_by_author_update(self):
-<<<<<<< HEAD
-        author_update_creator = self.paper_uploader
-=======
         author_update_creator = self.paper.created_by
->>>>>>> 6fed038c
         regular_creator = self.user_2
         self._create_paper_comment(
             self.paper.id,

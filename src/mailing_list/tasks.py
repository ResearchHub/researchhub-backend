--- conflicted
+++ resolved
@@ -17,11 +17,8 @@
 from mailing_list.models import EmailTaskLog, NotificationFrequencies
 from paper.models import Paper
 from paper.models import Vote as PaperVote
-<<<<<<< HEAD
 from paper.utils import get_cache_key
-=======
 from paper.utils import PAPER_SCORE_Q_ANNOTATION
->>>>>>> eaf76b3a
 from researchhub.celery import QUEUE_NOTIFICATION, app
 from researchhub.settings import APP_ENV, PRODUCTION, STAGING
 from researchhub_document.models import ResearchhubPost
@@ -39,34 +36,21 @@
 @periodic_task(run_every=crontab(minute="30", hour="1"), priority=7)
 def notify_daily():
     # send_editor_hub_digest(NotificationFrequencies.DAILY)
-<<<<<<< HEAD
     send_hub_digest(NotificationFrequencies.DAILY)
-=======
-    # send_hub_digest(NotificationFrequencies.DAILY)
->>>>>>> eaf76b3a
 
 
 @periodic_task(run_every=crontab(minute="0", hour="*/3"), priority=7)
 def notify_three_hours():
-<<<<<<< HEAD
     # send_editor_hub_digest(NotificationFrequencies.THREE_HOUR)
     send_hub_digest(NotificationFrequencies.THREE_HOUR)
-=======
     pass
-    # send_editor_hub_digest(NotificationFrequencies.THREE_HOUR)
-    # send_hub_digest(NotificationFrequencies.THREE_HOUR)
->>>>>>> eaf76b3a
 
 
 # Noon PST
 @periodic_task(run_every=crontab(minute=0, hour=20, day_of_week="friday"), priority=9)
 def notify_weekly():
     # send_editor_hub_digest(NotificationFrequencies.WEEKLY)
-<<<<<<< HEAD
     send_hub_digest(NotificationFrequencies.WEEKLY)
-=======
-    # send_hub_digest(NotificationFrequencies.WEEKLY)
->>>>>>> eaf76b3a
 
 
 """
@@ -203,7 +187,6 @@
 
     # TODO find best by hub and then in mem sort for each user? more efficient?
     emails = []
-<<<<<<< HEAD
     papers = []
 
     request_path = "/api/researchhub_unified_documents/get_unified_documents/"
@@ -236,66 +219,23 @@
     documents = document_view.get_filtered_queryset("all", filtering, "0", "today")[
         0:10
     ]
-=======
->>>>>>> eaf76b3a
 
     for user in User.objects.filter(id__in=users, is_suspended=False):
         if not check_can_receive_digest(user, frequency):
             continue
-<<<<<<< HEAD
-=======
-        users_papers = Paper.objects.filter(hubs__in=user.subscribed_hubs.all())
-        most_voted_and_uploaded_in_interval = (
-            users_papers.filter(
-                created_date__gte=start_date, created_date__lte=end_date
-            )
-            .annotate(paper_score=PAPER_SCORE_Q_ANNOTATION)
-            .filter(paper_score__gt=0)
-            .order_by("-paper_score")[:3]
-        )
-        most_discussed_in_interval = (
-            users_papers.annotate(
-                discussions=thread_counts + comment_counts + reply_counts
-            )
-            .filter(discussions__gt=0)
-            .order_by("-discussions")[:3]
-        )
-
-        most_voted_in_interval = (
-            users_papers.annotate(paper_score=PAPER_SCORE_Q_ANNOTATION)
-            .filter(paper_score__gt=0)
-            .order_by("-paper_score")[:2]
-        )
-        papers = (
-            most_voted_and_uploaded_in_interval
-            or most_discussed_in_interval
-            or most_voted_in_interval
-        )
-        if len(papers) == 0:
-            continue
->>>>>>> eaf76b3a
 
         recipient = [user.email]
         send_email_message(
             recipient,
             "weekly_digest_email.txt",
-<<<<<<< HEAD
             "ResearchHub | Trending Papers",  # subject
-=======
-            build_subject(frequency),  # subject
->>>>>>> eaf76b3a
             {
                 # email_context
                 **base_email_context,
                 "first_name": user.first_name,
                 "last_name": user.last_name,
-<<<<<<< HEAD
                 "documents": documents,
                 "preview_text": documents[0],
-=======
-                "papers": papers,
-                "preview_text": papers[0].tagline,
->>>>>>> eaf76b3a
             },
             "weekly_digest_email.html",
             "ResearchHub Digest <digest@researchhub.com>",

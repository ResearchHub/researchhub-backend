from django.db import models
from django.contrib.auth.models import AbstractUser
from django.dispatch import receiver


class User(AbstractUser):
    """
    User objects have the following fields by default:
        https://docs.djangoproject.com/en/2.2/ref/contrib/auth/#django.contrib.auth.models.User
    """
    reputation = models.IntegerField(default=1)
    profile_image = models.TextField(null=True, blank=True)
    created_date = models.DateTimeField(auto_now_add=True)
    updated_date = models.DateTimeField(auto_now=True)

    def __str__(self):
        return self.email

    def save(self, *args, **kwargs):
        # A unique constraint is enforced on the username on the database
        # level. This line is used to ensure usernames are not empty without
        # requiring the client to enter a value in this field. It also forces
        # emails to be unique.
        #
        # If we want to allow client specified usernames, simply delete this
        # method.
        self.username = self.email
        super().save(*args, **kwargs)


@receiver(models.signals.post_save, sender=User)
def attach_author(sender, instance, created, *args, **kwargs):
    if created:
        Author.objects.create(
            user=instance,
            first_name=instance.first_name,
            last_name=instance.last_name,
        )


class University(models.Model):
    name = models.CharField(max_length=255)
    country = models.CharField(max_length=255)
    state = models.CharField(max_length=255, blank=True)
    city = models.CharField(max_length=255)
    created_date = models.DateTimeField(auto_now_add=True)
    updated_date = models.DateTimeField(auto_now=True)

    def __str__(self):
        return f'{self.name}_{self.city}'


class Author(models.Model):
    user = models.OneToOneField(
        User,
        related_name='author_profile',
        on_delete=models.SET_NULL,
        null=True,
        blank=True
    )
    first_name = models.CharField(max_length=30)
    last_name = models.CharField(max_length=30)
<<<<<<< HEAD
    created_date = models.DateTimeField(auto_now_add=True)
    updated_date = models.DateTimeField(auto_now=True)
=======
    created_at = models.DateTimeField(auto_now_add=True)
    updated_at = models.DateTimeField(auto_now=True)
    description = models.CharField(max_length=255, default=None, null=True, blank=True)
>>>>>>> 5ac7dd4f
    university = models.ForeignKey(
        University,
        on_delete=models.SET_NULL,
        null=True,
        blank=True
    )
    facebook = models.CharField(
        max_length=255,
        default=None,
        null=True,
        blank=True
    )
    twitter = models.CharField(
        max_length=255,
        default=None,
        null=True,
        blank=True
    )
    linkedin = models.CharField(
        max_length=255,
        default=None,
        null=True,
        blank=True
    )

    def __str__(self):
        university = self.university
        if university is None:
            university_name = ''
            university_city = ''
        else:
            university_name = university.name
            university_city = university.city
        return (f'{self.first_name}_{self.last_name}_{university_name}_'
                f'{university_city}')<|MERGE_RESOLUTION|>--- conflicted
+++ resolved
@@ -60,14 +60,10 @@
     )
     first_name = models.CharField(max_length=30)
     last_name = models.CharField(max_length=30)
-<<<<<<< HEAD
     created_date = models.DateTimeField(auto_now_add=True)
     updated_date = models.DateTimeField(auto_now=True)
-=======
-    created_at = models.DateTimeField(auto_now_add=True)
-    updated_at = models.DateTimeField(auto_now=True)
     description = models.CharField(max_length=255, default=None, null=True, blank=True)
->>>>>>> 5ac7dd4f
+    
     university = models.ForeignKey(
         University,
         on_delete=models.SET_NULL,

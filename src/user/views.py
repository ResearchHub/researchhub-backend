--- conflicted
+++ resolved
@@ -306,15 +306,10 @@
             'user',
             'paper__uploaded_by'
         ).filter(
-<<<<<<< HEAD
             (
                 Q(contribution_type__in=contribution_type) |
                 Q(discussion__is_removed=False)
-            ),
-=======
-            contribution_type__in=contribution_type,
-            paper__is_removed=False
->>>>>>> 60fdb72e
+            )
         )
 
         if hub_ids:

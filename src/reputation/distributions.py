class Distribution:
    def __init__(self, name, amount):
        self._name = name
        self._amount = amount

    @property
    def name(self):
        return self._name

    @property
    def amount(self):
        return self._amount


FlagPaper = Distribution(
    'FLAG_PAPER', 1
)
PaperUpvoted = Distribution(
    'PAPER_UPVOTED', 1
)

CreateBulletPoint = Distribution(
    'CREATE_BULLET_POINT', 1
)
BulletPointCensored = Distribution(
    'BULLET_POINT_CENSORED', -2
)
BulletPointFlagged = Distribution(
    'BULLET_POINT_FLAGGED', -2
)

CommentCensored = Distribution(
    'COMMENT_CENSORED', -2
)
CommentFlagged = Distribution(
    'COMMENT_FLAGGED', -2
)
CommentUpvoted = Distribution(
    'COMMENT_UPVOTED', 1
)
CommentDownvoted = Distribution(
    'COMMENT_DOWNVOTED', -1
)

ReplyCensored = Distribution(
    'REPLY_CENSORED', -2
)
ReplyFlagged = Distribution(
    'REPLY_FLAGGED', -2
)
ReplyUpvoted = Distribution(
    'REPLY_UPVOTED', 1
)
ReplyDownvoted = Distribution(
    'REPLY_DOWNVOTED', -1
)

ThreadCensored = Distribution(
    'THREAD_CENSORED', -2
)
ThreadFlagged = Distribution(
    'THREAD_FLAGGED', -2
)
ThreadUpvoted = Distribution(
    'THREAD_UPVOTED', 1
)
ThreadDownvoted = Distribution(
    'THREAD_DOWNVOTED', -1
)

CreateSummary = Distribution(
    'CREATE_SUMMARY', 1
)
CreateFirstSummary = Distribution(
    'CREATE_FIRST_SUMMARY', 5
)
SummaryApproved = Distribution(
    'SUMMARY_APPROVED', 15
)
SummaryRejected = Distribution(
    'SUMMARY_REJECTED', -2
)
SummaryFlagged = Distribution(
    'SUMMARY_FLAGGED', -5
)

Referral = Distribution(
    'REFERRAL', 125
)

DISTRIBUTION_TYPE_CHOICES = [
    (
        FlagPaper.name,
        FlagPaper.name
    ),
    (
        PaperUpvoted.name,
        PaperUpvoted.name
    ),
    (
        CreateBulletPoint.name,
        CreateBulletPoint.name
    ),
    (
        BulletPointFlagged.name,
        BulletPointFlagged.name
    ),
    (
        CommentCensored.name,
        CommentCensored.name
    ),
    (
        CommentFlagged.name,
        CommentFlagged.name
    ),
    (
        CommentUpvoted.name,
        CommentUpvoted.name
    ),
    (
        CommentDownvoted.name,
        CommentDownvoted.name
    ),
    (
        ReplyCensored.name,
        ReplyCensored.name
    ),
    (
        ReplyFlagged.name,
        ReplyFlagged.name
    ),
    (
        ReplyUpvoted.name,
        ReplyUpvoted.name
    ),
    (
        ReplyDownvoted.name,
        ReplyDownvoted.name
    ),
    (
        ThreadCensored.name,
        ThreadCensored.name
    ),
    (
        ThreadFlagged.name,
        ThreadFlagged.name
    ),
    (
        ThreadUpvoted.name,
        ThreadUpvoted.name
    ),
    (
        ThreadDownvoted.name,
        ThreadDownvoted.name
    ),
    (
        CreateSummary.name,
        CreateSummary.name
    ),
    (
<<<<<<< HEAD
        'REWARD',
        'REWARD'
=======
        Referral.name,
        Referral.name
>>>>>>> fd7a6816
    )
]<|MERGE_RESOLUTION|>--- conflicted
+++ resolved
@@ -158,12 +158,11 @@
         CreateSummary.name
     ),
     (
-<<<<<<< HEAD
         'REWARD',
         'REWARD'
-=======
+    ),
+    (
         Referral.name,
         Referral.name
->>>>>>> fd7a6816
     )
 ]
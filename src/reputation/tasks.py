--- conflicted
+++ resolved
@@ -131,23 +131,10 @@
     priority=3,
     options={'queue': APP_ENV}
 )
-<<<<<<< HEAD
 def distribute_rewards(starting_date=None, end_date=None, distribute=True):
     from user.models import User
-=======
-def distribute_rewards():
+    
     return True
-    # Checks if rewards should be distributed, given time config
-    today = datetime.datetime.now(tz=pytz.utc)
-    static_date = datetime.datetime(
-        year=2020,
-        month=11,
-        day=8,
-        hour=23,
-        minute=59,
-    )
->>>>>>> a4cc94f8
-
     if end_date is None:
         end_date = datetime.datetime.now(tz=pytz.utc)
 

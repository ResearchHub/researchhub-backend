from rest_framework import status
from rest_framework.test import APITestCase

from researchhub_document.related_models.constants.document_type import PAPER
from researchhub_document.related_models.researchhub_unified_document_model import ResearchhubUnifiedDocument
from user.related_models.user_model import User

from user_lists.models import List, ListItem


class ListViewSetTests(APITestCase):
    def setUp(self):
        self.user = User.objects.create_user(username="user1")
        self.other_user = User.objects.create_user(username="user2")
        self.client.force_authenticate(user=self.user)

    def test_user_can_create_list(self):
        response = self.client.post("/api/user_list/", {"name": "My List"})
        self.assertEqual(response.status_code, status.HTTP_201_CREATED)
        self.assertEqual(response.data["name"], "My List")
        self.assertTrue(List.objects.filter(name="My List", created_by=self.user).exists())

<<<<<<< HEAD
    def test_create_list_duplicate_name(self):
        List.objects.create(name="My List", created_by=self.user)
        response = self.client.post("/api/user_list/", {"name": "My List"})
        self.assertEqual(response.status_code, status.HTTP_400_BAD_REQUEST)

    def test_list_lists(self):
        List.objects.create(name="List 1", created_by=self.user)
        List.objects.create(name="List 2", created_by=self.user)
        response = self.client.get("/api/user_list/")
        self.assertEqual(response.status_code, status.HTTP_200_OK)
        results = response.data.get("results", response.data)
        self.assertEqual(len(results), 2)

    def test_list_other_user_lists(self):
        List.objects.create(name="Other List", created_by=self.other_user)
        response = self.client.get("/api/user_list/")
        self.assertEqual(response.status_code, status.HTTP_200_OK)
        self.assertEqual(len(response.data.get("results", response.data)), 0)

    def test_retrieve_list(self):
        list_obj = List.objects.create(name="My List", created_by=self.user)
        response = self.client.get(f"/api/user_list/{list_obj.id}/")
        self.assertEqual(response.status_code, status.HTTP_200_OK)
        self.assertEqual(response.data["name"], "My List")
        self.assertIn("items", response.data)
        self.assertIn("items_count", response.data)

    def test_retrieve_list_with_items(self):
        list_obj = List.objects.create(name="My List", created_by=self.user)
        doc = ResearchhubUnifiedDocument.objects.create(document_type=PAPER)
        ListItem.objects.create(parent_list=list_obj, unified_document=doc, created_by=self.user)
        response = self.client.get(f"/api/user_list/{list_obj.id}/")
        self.assertEqual(response.status_code, status.HTTP_200_OK)
        self.assertEqual(response.data["items_count"], 1)
        self.assertEqual(len(response.data["items"]), 1)
=======
    def test_user_can_create_public_list(self):
        response = self.client.post("/api/user_list/", {"name": "Public List", "is_public": True})
        self.assertEqual(response.status_code, status.HTTP_201_CREATED)
        self.assertEqual(response.data["name"], "Public List")
        self.assertTrue(response.data["is_public"])
        list_obj = List.objects.get(name="Public List", created_by=self.user)
        self.assertTrue(list_obj.is_public)

    def test_user_can_create_list_with_duplicate_name(self):
        # Users can create multiple lists with the same name
        List.objects.create(name="My List", created_by=self.user)
        response = self.client.post("/api/user_list/", {"name": "My List"})
        self.assertEqual(response.status_code, status.HTTP_201_CREATED)
        self.assertEqual(response.data["name"], "My List")
        # Verify both lists exist
        self.assertEqual(List.objects.filter(name="My List", created_by=self.user).count(), 2)

    def test_unauthorized_user_cannot_create_list(self):
        self.client.force_authenticate(user=None)
        response = self.client.post("/api/user_list/", {"name": "My List"})
        self.assertEqual(response.status_code, status.HTTP_401_UNAUTHORIZED)

    def test_user_cannot_create_list_without_name(self):
        response = self.client.post("/api/user_list/", {})
        self.assertEqual(response.status_code, status.HTTP_400_BAD_REQUEST)
        self.assertIn("error", response.data)
        self.assertIsInstance(response.data["error"], str)
>>>>>>> 6267eadd

    def test_user_can_update_list(self):
        list_obj = List.objects.create(name="My List", created_by=self.user)
        original_updated_date = list_obj.updated_date
        response = self.client.patch(f"/api/user_list/{list_obj.id}/", {"name": "Updated List"})
        self.assertEqual(response.status_code, status.HTTP_200_OK)
        self.assertEqual(response.data["name"], "Updated List")
        list_obj.refresh_from_db()
        self.assertEqual(list_obj.name, "Updated List")
        self.assertGreater(list_obj.updated_date, original_updated_date)

<<<<<<< HEAD
    def test_update_list_duplicate_name(self):
        List.objects.create(name="Existing List", created_by=self.user)
        list_obj = List.objects.create(name="My List", created_by=self.user)
        response = self.client.patch(f"/api/user_list/{list_obj.id}/", {"name": "Existing List"})
        self.assertEqual(response.status_code, status.HTTP_400_BAD_REQUEST)
        self.assertIn("error", response.data)
        error_msg = response.data["error"]
        if isinstance(error_msg, list):
            self.assertIn("already exists", error_msg[0])
        else:
            self.assertIn("already exists", str(error_msg))

    def test_update_other_user_list(self):
=======
    def test_user_cannot_update_other_user_list(self):
>>>>>>> 6267eadd
        list_obj = List.objects.create(name="Other List", created_by=self.other_user)
        response = self.client.patch(f"/api/user_list/{list_obj.id}/", {"name": "Hacked"})
        self.assertEqual(response.status_code, status.HTTP_404_NOT_FOUND)

    def test_user_can_delete_list(self):
        list_obj = List.objects.create(name="My List", created_by=self.user)
        response = self.client.delete(f"/api/user_list/{list_obj.id}/")
        self.assertEqual(response.status_code, status.HTTP_200_OK)
        self.assertEqual(response.data["success"], True)
        list_obj = List.all_objects.get(pk=list_obj.pk)
        self.assertTrue(list_obj.is_removed)

<<<<<<< HEAD
    def test_delete_list_removes_items(self):
=======
    def test_deleting_list_removes_all_items(self):
        from researchhub_document.related_models.constants.document_type import PAPER
        from researchhub_document.related_models.researchhub_unified_document_model import (
            ResearchhubUnifiedDocument,
        )

>>>>>>> 6267eadd
        list_obj = List.objects.create(name="My List", created_by=self.user)
        doc = ResearchhubUnifiedDocument.objects.create(document_type=PAPER)
        item = ListItem.objects.create(parent_list=list_obj, unified_document=doc, created_by=self.user)
        self.client.delete(f"/api/user_list/{list_obj.id}/")
        item = ListItem.all_objects.get(pk=item.pk)
        self.assertTrue(item.is_removed)

    def test_unauthenticated_access(self):
        self.client.force_authenticate(user=None)
        response = self.client.get("/api/user_list/")
        self.assertEqual(response.status_code, status.HTTP_401_UNAUTHORIZED)


class ListItemViewSetTests(APITestCase):
    def setUp(self):
        self.user = User.objects.create_user(username="user1")
        self.other_user = User.objects.create_user(username="user2")
        self.list_obj = List.objects.create(name="My List", created_by=self.user)
        self.other_list = List.objects.create(name="Other List", created_by=self.other_user)
        self.doc = ResearchhubUnifiedDocument.objects.create(document_type=PAPER)
        self.client.force_authenticate(user=self.user)

    def _assert_updated_date_changed(self, list_obj, original_date):
        list_obj.refresh_from_db()
        self.assertGreater(list_obj.updated_date, original_date)

    def test_user_can_create_list_item(self):
        original_updated_date = self.list_obj.updated_date
        response = self.client.post(
            "/api/user_list_item/", {"parent_list": self.list_obj.id, "unified_document": self.doc.id}
        )
        self.assertEqual(response.status_code, status.HTTP_201_CREATED)
        self.assertTrue(
            ListItem.objects.filter(
                parent_list=self.list_obj, unified_document=self.doc, created_by=self.user
            ).exists()
        )
        self._assert_updated_date_changed(self.list_obj, original_updated_date)

    def test_user_cannot_create_item_in_other_user_list(self):
        response = self.client.post(
            "/api/user_list_item/", {"parent_list": self.other_list.id, "unified_document": self.doc.id}
        )
        self.assertEqual(response.status_code, status.HTTP_400_BAD_REQUEST)

    def test_user_can_list_items(self):
        ListItem.objects.create(parent_list=self.list_obj, unified_document=self.doc, created_by=self.user)
        response = self.client.get("/api/user_list_item/")
        self.assertEqual(response.status_code, status.HTTP_200_OK)
        self.assertEqual(len(response.data.get("results", response.data)), 1)

    def test_user_can_filter_items_by_parent_list(self):
        ListItem.objects.create(parent_list=self.list_obj, unified_document=self.doc, created_by=self.user)
        response = self.client.get(f"/api/user_list_item/?parent_list={self.list_obj.id}")
        self.assertEqual(response.status_code, status.HTTP_200_OK)
        self.assertEqual(len(response.data.get("results", response.data)), 1)

    def test_user_can_retrieve_list_item(self):
        item = ListItem.objects.create(parent_list=self.list_obj, unified_document=self.doc, created_by=self.user)
        response = self.client.get(f"/api/user_list_item/{item.id}/")
        self.assertEqual(response.status_code, status.HTTP_200_OK)
        self.assertIn("unified_document_data", response.data)

    def test_user_can_delete_list_item(self):
        item = ListItem.objects.create(parent_list=self.list_obj, unified_document=self.doc, created_by=self.user)
        response = self.client.delete(f"/api/user_list_item/{item.id}/")
        self.assertEqual(response.status_code, status.HTTP_200_OK)
        self.assertEqual(response.data["success"], True)
        item.refresh_from_db()
        self.assertTrue(item.is_removed)

    def test_user_can_add_item_to_list(self):
        original_updated_date = self.list_obj.updated_date
        response = self.client.post(
            "/api/user_list_item/add-item-to-list/",
            {"parent_list": self.list_obj.id, "unified_document": self.doc.id},
        )
        self.assertEqual(response.status_code, status.HTTP_201_CREATED)
        self.assertTrue(
            "unified_document_data" in response.data
            or response.data.get("success") == True
            or "id" in response.data
        )
        self._assert_updated_date_changed(self.list_obj, original_updated_date)

    def test_user_cannot_add_duplicate_item_to_list(self):
        ListItem.objects.create(parent_list=self.list_obj, unified_document=self.doc, created_by=self.user)
        response = self.client.post(
            "/api/user_list_item/add-item-to-list/",
            {"parent_list": self.list_obj.id, "unified_document": self.doc.id},
        )
        self.assertEqual(response.status_code, status.HTTP_400_BAD_REQUEST)
        self.assertIn("error", response.data)

    def test_user_can_remove_item_from_list(self):
        ListItem.objects.create(parent_list=self.list_obj, unified_document=self.doc, created_by=self.user)
        original_updated_date = self.list_obj.updated_date
        response = self.client.post(
            "/api/user_list_item/remove-item-from-list/",
            {"parent_list": self.list_obj.id, "unified_document": self.doc.id},
        )
        self.assertEqual(response.status_code, status.HTTP_200_OK)
        self.assertTrue(response.data["success"])
        self.assertFalse(
            ListItem.objects.filter(
                parent_list=self.list_obj, unified_document=self.doc, is_removed=False
            ).exists()
        )
        self._assert_updated_date_changed(self.list_obj, original_updated_date)

    def test_user_cannot_remove_item_that_does_not_exist(self):
        response = self.client.post(
            "/api/user_list_item/remove-item-from-list/",
            {"parent_list": self.list_obj.id, "unified_document": self.doc.id},
        )
        self.assertEqual(response.status_code, status.HTTP_404_NOT_FOUND)

    def test_user_can_update_list_item(self):
        item = ListItem.objects.create(parent_list=self.list_obj, unified_document=self.doc, created_by=self.user)
        new_list = List.objects.create(name="New List", created_by=self.user)
        original_updated_date = new_list.updated_date
        response = self.client.patch(f"/api/user_list_item/{item.id}/", {"parent_list": new_list.id})
        self.assertEqual(response.status_code, status.HTTP_200_OK)
        item.refresh_from_db()
        self.assertEqual(item.parent_list, new_list)
        self._assert_updated_date_changed(new_list, original_updated_date)

    def test_user_cannot_update_item_to_other_user_list(self):
        item = ListItem.objects.create(parent_list=self.list_obj, unified_document=self.doc, created_by=self.user)
        response = self.client.patch(f"/api/user_list_item/{item.id}/", {"parent_list": self.other_list.id})
        self.assertEqual(response.status_code, status.HTTP_400_BAD_REQUEST)
        self.assertIn("parent_list", response.data)
        item.refresh_from_db()
        self.assertEqual(item.parent_list, self.list_obj)

    def test_user_cannot_update_item_to_duplicate(self):
        other_doc = ResearchhubUnifiedDocument.objects.create(document_type=PAPER)
        item2 = ListItem.objects.create(parent_list=self.list_obj, unified_document=other_doc, created_by=self.user)
        response = self.client.patch(f"/api/user_list_item/{item2.id}/", {"unified_document": self.doc.id})
        self.assertEqual(response.status_code, status.HTTP_400_BAD_REQUEST)
        self.assertIn("error", response.data)

    def test_user_cannot_create_duplicate_item(self):
        ListItem.objects.create(parent_list=self.list_obj, unified_document=self.doc, created_by=self.user)
        response = self.client.post(
            "/api/user_list_item/", {"parent_list": self.list_obj.id, "unified_document": self.doc.id}
        )
        self.assertEqual(response.status_code, status.HTTP_400_BAD_REQUEST)
        self.assertIn("error", response.data)

    def test_unauthenticated_user_cannot_access_items(self):
        self.client.force_authenticate(user=None)
        response = self.client.get("/api/user_list_item/")
        self.assertEqual(response.status_code, status.HTTP_401_UNAUTHORIZED)<|MERGE_RESOLUTION|>--- conflicted
+++ resolved
@@ -4,7 +4,6 @@
 from researchhub_document.related_models.constants.document_type import PAPER
 from researchhub_document.related_models.researchhub_unified_document_model import ResearchhubUnifiedDocument
 from user.related_models.user_model import User
-
 from user_lists.models import List, ListItem
 
 
@@ -20,43 +19,7 @@
         self.assertEqual(response.data["name"], "My List")
         self.assertTrue(List.objects.filter(name="My List", created_by=self.user).exists())
 
-<<<<<<< HEAD
-    def test_create_list_duplicate_name(self):
-        List.objects.create(name="My List", created_by=self.user)
-        response = self.client.post("/api/user_list/", {"name": "My List"})
-        self.assertEqual(response.status_code, status.HTTP_400_BAD_REQUEST)
-
-    def test_list_lists(self):
-        List.objects.create(name="List 1", created_by=self.user)
-        List.objects.create(name="List 2", created_by=self.user)
-        response = self.client.get("/api/user_list/")
-        self.assertEqual(response.status_code, status.HTTP_200_OK)
-        results = response.data.get("results", response.data)
-        self.assertEqual(len(results), 2)
-
-    def test_list_other_user_lists(self):
-        List.objects.create(name="Other List", created_by=self.other_user)
-        response = self.client.get("/api/user_list/")
-        self.assertEqual(response.status_code, status.HTTP_200_OK)
-        self.assertEqual(len(response.data.get("results", response.data)), 0)
-
-    def test_retrieve_list(self):
-        list_obj = List.objects.create(name="My List", created_by=self.user)
-        response = self.client.get(f"/api/user_list/{list_obj.id}/")
-        self.assertEqual(response.status_code, status.HTTP_200_OK)
-        self.assertEqual(response.data["name"], "My List")
-        self.assertIn("items", response.data)
-        self.assertIn("items_count", response.data)
-
-    def test_retrieve_list_with_items(self):
-        list_obj = List.objects.create(name="My List", created_by=self.user)
-        doc = ResearchhubUnifiedDocument.objects.create(document_type=PAPER)
-        ListItem.objects.create(parent_list=list_obj, unified_document=doc, created_by=self.user)
-        response = self.client.get(f"/api/user_list/{list_obj.id}/")
-        self.assertEqual(response.status_code, status.HTTP_200_OK)
-        self.assertEqual(response.data["items_count"], 1)
-        self.assertEqual(len(response.data["items"]), 1)
-=======
+
     def test_user_can_create_public_list(self):
         response = self.client.post("/api/user_list/", {"name": "Public List", "is_public": True})
         self.assertEqual(response.status_code, status.HTTP_201_CREATED)
@@ -84,7 +47,6 @@
         self.assertEqual(response.status_code, status.HTTP_400_BAD_REQUEST)
         self.assertIn("error", response.data)
         self.assertIsInstance(response.data["error"], str)
->>>>>>> 6267eadd
 
     def test_user_can_update_list(self):
         list_obj = List.objects.create(name="My List", created_by=self.user)
@@ -96,23 +58,7 @@
         self.assertEqual(list_obj.name, "Updated List")
         self.assertGreater(list_obj.updated_date, original_updated_date)
 
-<<<<<<< HEAD
-    def test_update_list_duplicate_name(self):
-        List.objects.create(name="Existing List", created_by=self.user)
-        list_obj = List.objects.create(name="My List", created_by=self.user)
-        response = self.client.patch(f"/api/user_list/{list_obj.id}/", {"name": "Existing List"})
-        self.assertEqual(response.status_code, status.HTTP_400_BAD_REQUEST)
-        self.assertIn("error", response.data)
-        error_msg = response.data["error"]
-        if isinstance(error_msg, list):
-            self.assertIn("already exists", error_msg[0])
-        else:
-            self.assertIn("already exists", str(error_msg))
-
-    def test_update_other_user_list(self):
-=======
     def test_user_cannot_update_other_user_list(self):
->>>>>>> 6267eadd
         list_obj = List.objects.create(name="Other List", created_by=self.other_user)
         response = self.client.patch(f"/api/user_list/{list_obj.id}/", {"name": "Hacked"})
         self.assertEqual(response.status_code, status.HTTP_404_NOT_FOUND)
@@ -125,16 +71,9 @@
         list_obj = List.all_objects.get(pk=list_obj.pk)
         self.assertTrue(list_obj.is_removed)
 
-<<<<<<< HEAD
-    def test_delete_list_removes_items(self):
-=======
+
     def test_deleting_list_removes_all_items(self):
-        from researchhub_document.related_models.constants.document_type import PAPER
-        from researchhub_document.related_models.researchhub_unified_document_model import (
-            ResearchhubUnifiedDocument,
-        )
-
->>>>>>> 6267eadd
+       
         list_obj = List.objects.create(name="My List", created_by=self.user)
         doc = ResearchhubUnifiedDocument.objects.create(document_type=PAPER)
         item = ListItem.objects.create(parent_list=list_obj, unified_document=doc, created_by=self.user)

from rest_framework import status
from rest_framework.test import APITestCase

from researchhub_document.related_models.constants.document_type import PAPER
from researchhub_document.related_models.researchhub_unified_document_model import (
    ResearchhubUnifiedDocument,
)
from user.tests.helpers import create_random_authenticated_user

from user_lists.models import List, ListItem


class ListViewSetTests(APITestCase):
    def setUp(self):
        self.user = create_random_authenticated_user("user1")
        self.other_user = create_random_authenticated_user("user2")
        self.client.force_authenticate(user=self.user)

    def test_create_list(self):
        response = self.client.post("/api/user_list/", {"name": "My List"})
        self.assertEqual(response.status_code, status.HTTP_201_CREATED)
        self.assertEqual(response.data["name"], "My List")
        self.assertTrue(List.objects.filter(name="My List", created_by=self.user).exists())

    def test_create_list_with_is_public(self):
        response = self.client.post("/api/user_list/", {"name": "Public List", "is_public": True})
        self.assertEqual(response.status_code, status.HTTP_201_CREATED)
        self.assertEqual(response.data["name"], "Public List")
        self.assertTrue(response.data["is_public"])
        list_obj = List.objects.get(name="Public List", created_by=self.user)
        self.assertTrue(list_obj.is_public)

    def test_create_list_duplicate_name(self):
        List.objects.create(name="My List", created_by=self.user)
        response = self.client.post("/api/user_list/", {"name": "My List"})
        self.assertEqual(response.status_code, status.HTTP_400_BAD_REQUEST)
        self.assertIn("name", response.data)

    def test_create_list_unauthenticated(self):
        self.client.force_authenticate(user=None)
        response = self.client.post("/api/user_list/", {"name": "My List"})
        self.assertEqual(response.status_code, status.HTTP_401_UNAUTHORIZED)

    def test_create_list_missing_name(self):
        response = self.client.post("/api/user_list/", {})
        self.assertEqual(response.status_code, status.HTTP_400_BAD_REQUEST)

    def test_update_list(self):
        list_obj = List.objects.create(name="My List", created_by=self.user)
        original_updated_date = list_obj.updated_date
        response = self.client.patch(f"/api/user_list/{list_obj.id}/", {"name": "Updated List"})
        self.assertEqual(response.status_code, status.HTTP_200_OK)
        self.assertEqual(response.data["name"], "Updated List")
        list_obj.refresh_from_db()
        self.assertEqual(list_obj.name, "Updated List")
        self.assertGreater(list_obj.updated_date, original_updated_date)

    def test_update_list_duplicate_name(self):
        List.objects.create(name="Existing List", created_by=self.user)
        list_obj = List.objects.create(name="My List", created_by=self.user)
        response = self.client.patch(f"/api/user_list/{list_obj.id}/", {"name": "Existing List"})
        self.assertEqual(response.status_code, status.HTTP_400_BAD_REQUEST)
        self.assertIn("name", response.data)
        error_msg = response.data["name"]
        if isinstance(error_msg, list):
            self.assertIn("already exists", error_msg[0])
        else:
            self.assertIn("already exists", error_msg)

    def test_update_other_user_list(self):
        list_obj = List.objects.create(name="Other List", created_by=self.other_user)
        response = self.client.patch(f"/api/user_list/{list_obj.id}/", {"name": "Hacked"})
        self.assertEqual(response.status_code, status.HTTP_404_NOT_FOUND)

    def test_delete_list(self):
        list_obj = List.objects.create(name="My List", created_by=self.user)
        response = self.client.delete(f"/api/user_list/{list_obj.id}/")
        self.assertEqual(response.status_code, status.HTTP_200_OK)
        self.assertEqual(response.data["success"], True)
        list_obj = List.all_objects.get(pk=list_obj.pk)
        self.assertTrue(list_obj.is_removed)

    def test_delete_list_removes_items(self):
        from researchhub_document.related_models.constants.document_type import PAPER
        from researchhub_document.related_models.researchhub_unified_document_model import (
            ResearchhubUnifiedDocument,
        )

        list_obj = List.objects.create(name="My List", created_by=self.user)
        doc = ResearchhubUnifiedDocument.objects.create(document_type=PAPER)
        item = ListItem.objects.create(parent_list=list_obj, unified_document=doc, created_by=self.user)
        self.client.delete(f"/api/user_list/{list_obj.id}/")
<<<<<<< HEAD
        item.refresh_from_db()
        self.assertTrue(item.is_removed)


class ListItemViewSetTests(APITestCase):
    def setUp(self):
        self.user = create_random_authenticated_user("user1")
        self.other_user = create_random_authenticated_user("user2")
        self.list_obj = List.objects.create(name="My List", created_by=self.user)
        self.other_list = List.objects.create(name="Other List", created_by=self.other_user)
        self.doc = ResearchhubUnifiedDocument.objects.create(document_type=PAPER)
        self.client.force_authenticate(user=self.user)

    def _assert_updated_date_changed(self, list_obj, original_date):
        list_obj.refresh_from_db()
        self.assertGreater(list_obj.updated_date, original_date)

    def test_create_list_item(self):
        original_updated_date = self.list_obj.updated_date
        response = self.client.post(
            "/api/user_list_item/", {"parent_list": self.list_obj.id, "unified_document": self.doc.id}
        )
        self.assertEqual(response.status_code, status.HTTP_201_CREATED)
        self.assertTrue(
            ListItem.objects.filter(
                parent_list=self.list_obj, unified_document=self.doc, created_by=self.user
            ).exists()
        )
        self._assert_updated_date_changed(self.list_obj, original_updated_date)

    def test_create_list_item_other_user_list(self):
        response = self.client.post(
            "/api/user_list_item/", {"parent_list": self.other_list.id, "unified_document": self.doc.id}
        )
        self.assertEqual(response.status_code, status.HTTP_400_BAD_REQUEST)

    def test_list_items(self):
        ListItem.objects.create(parent_list=self.list_obj, unified_document=self.doc, created_by=self.user)
        response = self.client.get("/api/user_list_item/")
        self.assertEqual(response.status_code, status.HTTP_200_OK)
        self.assertEqual(len(response.data.get("results", response.data)), 1)

    def test_list_items_filtered_by_parent_list(self):
        ListItem.objects.create(parent_list=self.list_obj, unified_document=self.doc, created_by=self.user)
        response = self.client.get(f"/api/user_list_item/?parent_list={self.list_obj.id}")
        self.assertEqual(response.status_code, status.HTTP_200_OK)
        self.assertEqual(len(response.data.get("results", response.data)), 1)

    def test_retrieve_list_item(self):
        item = ListItem.objects.create(parent_list=self.list_obj, unified_document=self.doc, created_by=self.user)
        response = self.client.get(f"/api/user_list_item/{item.id}/")
        self.assertEqual(response.status_code, status.HTTP_200_OK)
        self.assertIn("unified_document_data", response.data)

    def test_delete_list_item(self):
        item = ListItem.objects.create(parent_list=self.list_obj, unified_document=self.doc, created_by=self.user)
        response = self.client.delete(f"/api/user_list_item/{item.id}/")
        self.assertEqual(response.status_code, status.HTTP_200_OK)
        self.assertEqual(response.data["success"], True)
        item.refresh_from_db()
        self.assertTrue(item.is_removed)

    def test_add_item_to_list_action(self):
        original_updated_date = self.list_obj.updated_date
        response = self.client.post(
            "/api/user_list_item/add-item-to-list/",
            {"parent_list": self.list_obj.id, "unified_document": self.doc.id},
        )
        self.assertEqual(response.status_code, status.HTTP_201_CREATED)
        self.assertTrue(
            "unified_document_data" in response.data
            or response.data.get("success") == True
            or "id" in response.data
        )
        self._assert_updated_date_changed(self.list_obj, original_updated_date)

    def test_add_item_to_list_duplicate(self):
        ListItem.objects.create(parent_list=self.list_obj, unified_document=self.doc, created_by=self.user)
        response = self.client.post(
            "/api/user_list_item/add-item-to-list/",
            {"parent_list": self.list_obj.id, "unified_document": self.doc.id},
        )
        self.assertEqual(response.status_code, status.HTTP_400_BAD_REQUEST)
        self.assertIn("error", response.data)

    def test_remove_item_from_list_action(self):
        ListItem.objects.create(parent_list=self.list_obj, unified_document=self.doc, created_by=self.user)
        original_updated_date = self.list_obj.updated_date
        response = self.client.post(
            "/api/user_list_item/remove-item-from-list/",
            {"parent_list": self.list_obj.id, "unified_document": self.doc.id},
        )
        self.assertEqual(response.status_code, status.HTTP_200_OK)
        self.assertTrue(response.data["success"])
        self.assertFalse(
            ListItem.objects.filter(
                parent_list=self.list_obj, unified_document=self.doc, is_removed=False
            ).exists()
        )
        self._assert_updated_date_changed(self.list_obj, original_updated_date)

    def test_remove_item_from_list_not_found(self):
        response = self.client.post(
            "/api/user_list_item/remove-item-from-list/",
            {"parent_list": self.list_obj.id, "unified_document": self.doc.id},
        )
        self.assertEqual(response.status_code, status.HTTP_404_NOT_FOUND)

    def test_update_list_item(self):
        item = ListItem.objects.create(parent_list=self.list_obj, unified_document=self.doc, created_by=self.user)
        new_list = List.objects.create(name="New List", created_by=self.user)
        original_updated_date = new_list.updated_date
        response = self.client.patch(f"/api/user_list_item/{item.id}/", {"parent_list": new_list.id})
        self.assertEqual(response.status_code, status.HTTP_200_OK)
        item.refresh_from_db()
        self.assertEqual(item.parent_list, new_list)
        self._assert_updated_date_changed(new_list, original_updated_date)

    def test_update_list_item_other_user_list(self):
        item = ListItem.objects.create(parent_list=self.list_obj, unified_document=self.doc, created_by=self.user)
        response = self.client.patch(f"/api/user_list_item/{item.id}/", {"parent_list": self.other_list.id})
        self.assertEqual(response.status_code, status.HTTP_400_BAD_REQUEST)
        self.assertIn("parent_list", response.data)
        item.refresh_from_db()
        self.assertEqual(item.parent_list, self.list_obj)

    def test_update_list_item_duplicate(self):
        other_doc = ResearchhubUnifiedDocument.objects.create(document_type=PAPER)
        item1 = ListItem.objects.create(parent_list=self.list_obj, unified_document=self.doc, created_by=self.user)
        item2 = ListItem.objects.create(parent_list=self.list_obj, unified_document=other_doc, created_by=self.user)
        response = self.client.patch(f"/api/user_list_item/{item2.id}/", {"unified_document": self.doc.id})
        self.assertEqual(response.status_code, status.HTTP_400_BAD_REQUEST)
        self.assertIn("error", response.data)

    def test_create_list_item_duplicate_integrity_error(self):
        ListItem.objects.create(parent_list=self.list_obj, unified_document=self.doc, created_by=self.user)
        response = self.client.post(
            "/api/user_list_item/", {"parent_list": self.list_obj.id, "unified_document": self.doc.id}
        )
        self.assertEqual(response.status_code, status.HTTP_400_BAD_REQUEST)
        self.assertIn("error", response.data)

    def test_unauthenticated_access(self):
        self.client.force_authenticate(user=None)
        response = self.client.get("/api/user_list_item/")
        self.assertEqual(response.status_code, status.HTTP_401_UNAUTHORIZED)
=======
        item = ListItem.all_objects.get(pk=item.pk)
        self.assertTrue(item.is_removed)
>>>>>>> df4e7a1a
<|MERGE_RESOLUTION|>--- conflicted
+++ resolved
@@ -90,8 +90,7 @@
         doc = ResearchhubUnifiedDocument.objects.create(document_type=PAPER)
         item = ListItem.objects.create(parent_list=list_obj, unified_document=doc, created_by=self.user)
         self.client.delete(f"/api/user_list/{list_obj.id}/")
-<<<<<<< HEAD
-        item.refresh_from_db()
+        item = ListItem.all_objects.get(pk=item.pk)
         self.assertTrue(item.is_removed)
 
 
@@ -236,8 +235,4 @@
     def test_unauthenticated_access(self):
         self.client.force_authenticate(user=None)
         response = self.client.get("/api/user_list_item/")
-        self.assertEqual(response.status_code, status.HTTP_401_UNAUTHORIZED)
-=======
-        item = ListItem.all_objects.get(pk=item.pk)
-        self.assertTrue(item.is_removed)
->>>>>>> df4e7a1a
+        self.assertEqual(response.status_code, status.HTTP_401_UNAUTHORIZED)
from django.utils import timezone
from rest_framework import serializers, status, viewsets
from rest_framework.decorators import action
from rest_framework.permissions import IsAuthenticated
from rest_framework.response import Response
<<<<<<< HEAD

from feed.views.common import FeedPagination
=======
>>>>>>> 6267eadd
from researchhub.permissions import IsObjectOwner
from rest_framework.serializers import ValidationError
from django.db import IntegrityError

from .models import List, ListItem
from .serializers import ListDetailSerializer, ListItemDetailSerializer, ListItemSerializer, ListSerializer


def _update_list_timestamp(list_obj, user):
    list_obj.updated_date = timezone.now()
    list_obj.updated_by = user
    list_obj.save(update_fields=["updated_date", "updated_by"])

<<<<<<< HEAD

def _handle_integrity_error_list_name():
    raise serializers.ValidationError({"error": "A list with this name already exists."})


=======
>>>>>>> 6267eadd
def _handle_integrity_error_item():
    raise serializers.ValidationError({"error": "Item already exists in this list."})

<<<<<<< HEAD

class ListViewSet(viewsets.ModelViewSet):
=======
class ListViewSet(CreateModelMixin, UpdateModelMixin, DestroyModelMixin, viewsets.GenericViewSet):
>>>>>>> 6267eadd
    queryset = List.objects.filter(is_removed=False)
    serializer_class = ListSerializer
    permission_classes = [IsAuthenticated, IsObjectOwner]
    pagination_class = FeedPagination

    def get_queryset(self):
        return self.queryset.filter(created_by=self.request.user).order_by("-updated_date")

    def get_serializer_class(self):
        return ListDetailSerializer if self.action == "retrieve" else ListSerializer

    def create(self, request, *args, **kwargs):
        serializer = self.get_serializer(data=request.data)
        if not serializer.is_valid():
            # Format validation errors into a single error message
            error_messages = []
            for field, errors in serializer.errors.items():
                if isinstance(errors, list):
                    error_messages.extend([f"{field}: {error}" for error in errors])
                else:
                    error_messages.append(f"{field}: {errors}")
            error_message = " ".join(error_messages) if error_messages else "Validation error"
            return Response({"error": error_message}, status=status.HTTP_400_BAD_REQUEST)
        
        serializer.save(created_by=self.request.user)
        headers = self.get_success_headers(serializer.data)
        return Response(serializer.data, status=status.HTTP_201_CREATED, headers=headers)

    def perform_update(self, serializer):
        instance = serializer.save(updated_by=self.request.user)
        _update_list_timestamp(instance, self.request.user)

    def destroy(self, request, *args, **kwargs):
        instance = self.get_object()
        instance.delete()
        instance.items.filter(is_removed=False).delete()
        return Response({"success": True}, status=status.HTTP_200_OK)

    @action(detail=False, methods=["get"], url_path="user_check")
    def user_check(self, request):
        """
        Lightweight endpoint to get user's lists with item IDs for quick frontend checks.
        Returns lists with their item IDs and unified_document IDs so the frontend can:
        - Know what lists the user has
        - Check if an item already exists in a list
        - Get the ListItem ID needed to remove an item
        """
        user_lists = self.get_queryset().prefetch_related("items")
        
        lists_data = []
        for list_obj in user_lists:
            items = list_obj.items.filter(is_removed=False).order_by("-created_date")
            items_data = [
                {
                    "id": item.id,  # ListItem ID for removal
                    "unified_document_id": item.unified_document_id,  # For checking if doc exists in list
                }
                for item in items
            ]
            
            lists_data.append({
                "id": list_obj.id,
                "name": list_obj.name,
                "is_public": list_obj.is_public,
                "items": items_data,
            })
        
        return Response({"lists": lists_data}, status=status.HTTP_200_OK)


class ListItemViewSet(viewsets.ModelViewSet):
    queryset = ListItem.objects.filter(is_removed=False)
    serializer_class = ListItemSerializer
    permission_classes = [IsAuthenticated, IsObjectOwner]
    pagination_class = FeedPagination

    def get_queryset(self):
        queryset = self.queryset.filter(created_by=self.request.user).order_by("-created_date")
        parent_list_id = self.request.query_params.get("parent_list")
        if parent_list_id:
            queryset = queryset.filter(
                parent_list_id=parent_list_id,
                parent_list__created_by=self.request.user,
                parent_list__is_removed=False,
            )
        return queryset

    def get_serializer_class(self):
        return ListItemDetailSerializer if self.action in ["retrieve", "list"] else ListItemSerializer

    def _validate_parent_list(self, parent_list):
        if parent_list.created_by != self.request.user or parent_list.is_removed:
            raise serializers.ValidationError({"parent_list": "List not found or you don't have permission."})

    def _get_or_create_item(self, serializer, created_by):
        parent_list = serializer.validated_data.get("parent_list")
        self._validate_parent_list(parent_list)
        try:
            item = serializer.save(created_by=created_by)
            _update_list_timestamp(parent_list, created_by)
            return item, parent_list
        except IntegrityError:
            _handle_integrity_error_item()

    def perform_create(self, serializer):
        self._get_or_create_item(serializer, self.request.user)

    def perform_update(self, serializer):
        parent_list = serializer.validated_data.get("parent_list", serializer.instance.parent_list)
        self._validate_parent_list(parent_list)
        try:
            serializer.save(updated_by=self.request.user)
            _update_list_timestamp(parent_list, self.request.user)
        except IntegrityError:
            _handle_integrity_error_item()

    def destroy(self, request, *args, **kwargs):
        instance = self.get_object()
        parent_list = instance.parent_list
        instance.delete()
        _update_list_timestamp(parent_list, request.user)
        return Response({"success": True}, status=status.HTTP_200_OK)

    def _find_existing_item(self, parent_list, unified_document):
        return ListItem.objects.filter(
            parent_list=parent_list, unified_document=unified_document, is_removed=False
        ).first()

    def _serialize_item(self, item):
        try:
            return ListItemDetailSerializer(item, context={"request": self.request}).data
        except Exception:
            return {"id": item.id}

    def _existing_item_response(self, existing_item):
        return Response(
            {"error": "Item already in list", "item": self._serialize_item(existing_item)},
            status=status.HTTP_400_BAD_REQUEST,
        )

    @action(detail=False, methods=["post"], url_path="add-item-to-list")
    def add_item_to_list(self, request):
        serializer = ListItemSerializer(data=request.data, context={"request": request})
        serializer.is_valid(raise_exception=True)
        parent_list = serializer.validated_data["parent_list"]
        unified_document = serializer.validated_data["unified_document"]

        self._validate_parent_list(parent_list)

        existing_item = self._find_existing_item(parent_list, unified_document)
        if existing_item:
            return self._existing_item_response(existing_item)

        try:
            list_item, _ = self._get_or_create_item(serializer, request.user)
            return Response(self._serialize_item(list_item), status=status.HTTP_201_CREATED)
        except IntegrityError:
            existing_item = self._find_existing_item(parent_list, unified_document)
            if existing_item:
                return self._existing_item_response(existing_item)
            _handle_integrity_error_item()

    @action(detail=False, methods=["post"], url_path="remove-item-from-list")
    def remove_item_from_list(self, request):
        serializer = ListItemSerializer(data=request.data, context={"request": request})
        serializer.is_valid(raise_exception=True)
        list_item = self._find_existing_item(
            serializer.validated_data["parent_list"], serializer.validated_data["unified_document"]
        )
        if not list_item or list_item.created_by != request.user:
            return Response({"error": "Item not found in list"}, status=status.HTTP_404_NOT_FOUND)
        parent_list = list_item.parent_list
        list_item.delete()
        _update_list_timestamp(parent_list, request.user)
        return Response({"success": True}, status=status.HTTP_200_OK)<|MERGE_RESOLUTION|>--- conflicted
+++ resolved
@@ -3,11 +3,7 @@
 from rest_framework.decorators import action
 from rest_framework.permissions import IsAuthenticated
 from rest_framework.response import Response
-<<<<<<< HEAD
-
 from feed.views.common import FeedPagination
-=======
->>>>>>> 6267eadd
 from researchhub.permissions import IsObjectOwner
 from rest_framework.serializers import ValidationError
 from django.db import IntegrityError
@@ -21,23 +17,9 @@
     list_obj.updated_by = user
     list_obj.save(update_fields=["updated_date", "updated_by"])
 
-<<<<<<< HEAD
-
-def _handle_integrity_error_list_name():
-    raise serializers.ValidationError({"error": "A list with this name already exists."})
-
-
-=======
->>>>>>> 6267eadd
 def _handle_integrity_error_item():
     raise serializers.ValidationError({"error": "Item already exists in this list."})
-
-<<<<<<< HEAD
-
 class ListViewSet(viewsets.ModelViewSet):
-=======
-class ListViewSet(CreateModelMixin, UpdateModelMixin, DestroyModelMixin, viewsets.GenericViewSet):
->>>>>>> 6267eadd
     queryset = List.objects.filter(is_removed=False)
     serializer_class = ListSerializer
     permission_classes = [IsAuthenticated, IsObjectOwner]

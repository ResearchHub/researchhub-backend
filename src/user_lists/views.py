<<<<<<< HEAD
from django.db import IntegrityError
from django.utils import timezone
from rest_framework import status, viewsets
from rest_framework.mixins import CreateModelMixin, DestroyModelMixin, UpdateModelMixin
from rest_framework.permissions import IsAuthenticated
from rest_framework.response import Response
from rest_framework.serializers import ValidationError
=======
from rest_framework import viewsets
from rest_framework.mixins import CreateModelMixin
from rest_framework.permissions import IsAuthenticated
>>>>>>> cc89a75b

from researchhub.permissions import IsObjectOwner

from .models import List
from .serializers import ListSerializer


<<<<<<< HEAD
def _update_list_timestamp(list_obj, user):
    list_obj.updated_date = timezone.now()
    list_obj.updated_by = user
    list_obj.save(update_fields=["updated_date", "updated_by"])


def _handle_integrity_error_list_name():
    raise ValidationError({"name": "A list with this name already exists."})


class ListViewSet(CreateModelMixin, UpdateModelMixin, DestroyModelMixin, viewsets.GenericViewSet):
=======
class ListViewSet(CreateModelMixin, viewsets.GenericViewSet):
>>>>>>> cc89a75b
    queryset = List.objects.filter(is_removed=False)
    serializer_class = ListSerializer
    permission_classes = [IsAuthenticated, IsObjectOwner]

    def get_queryset(self):
        return self.queryset.filter(created_by=self.request.user)

    def perform_create(self, serializer):
<<<<<<< HEAD
        try:
            serializer.save(created_by=self.request.user)
        except IntegrityError:
            _handle_integrity_error_list_name()

    def perform_update(self, serializer):
        try:
            instance = serializer.save(updated_by=self.request.user)
            _update_list_timestamp(instance, self.request.user)
        except IntegrityError:
            _handle_integrity_error_list_name()

    def destroy(self, request, *args, **kwargs):
        instance = self.get_object()
        instance.delete()
        instance.items.filter(is_removed=False).delete()
        return Response({"success": True}, status=status.HTTP_200_OK)
=======
        serializer.save(created_by=self.request.user)
>>>>>>> cc89a75b
<|MERGE_RESOLUTION|>--- conflicted
+++ resolved
@@ -1,38 +1,21 @@
-<<<<<<< HEAD
-from django.db import IntegrityError
 from django.utils import timezone
 from rest_framework import status, viewsets
 from rest_framework.mixins import CreateModelMixin, DestroyModelMixin, UpdateModelMixin
 from rest_framework.permissions import IsAuthenticated
 from rest_framework.response import Response
-from rest_framework.serializers import ValidationError
-=======
-from rest_framework import viewsets
-from rest_framework.mixins import CreateModelMixin
-from rest_framework.permissions import IsAuthenticated
->>>>>>> cc89a75b
-
 from researchhub.permissions import IsObjectOwner
 
 from .models import List
 from .serializers import ListSerializer
 
 
-<<<<<<< HEAD
 def _update_list_timestamp(list_obj, user):
     list_obj.updated_date = timezone.now()
     list_obj.updated_by = user
     list_obj.save(update_fields=["updated_date", "updated_by"])
 
 
-def _handle_integrity_error_list_name():
-    raise ValidationError({"name": "A list with this name already exists."})
-
-
 class ListViewSet(CreateModelMixin, UpdateModelMixin, DestroyModelMixin, viewsets.GenericViewSet):
-=======
-class ListViewSet(CreateModelMixin, viewsets.GenericViewSet):
->>>>>>> cc89a75b
     queryset = List.objects.filter(is_removed=False)
     serializer_class = ListSerializer
     permission_classes = [IsAuthenticated, IsObjectOwner]
@@ -40,25 +23,32 @@
     def get_queryset(self):
         return self.queryset.filter(created_by=self.request.user)
 
+    def create(self, request, *args, **kwargs):
+        serializer = self.get_serializer(data=request.data)
+        if not serializer.is_valid():
+            # Format validation errors into a single error message
+            error_messages = []
+            for field, errors in serializer.errors.items():
+                if isinstance(errors, list):
+                    error_messages.extend([f"{field}: {error}" for error in errors])
+                else:
+                    error_messages.append(f"{field}: {errors}")
+            error_message = " ".join(error_messages) if error_messages else "Validation error"
+            return Response({"error": error_message}, status=status.HTTP_400_BAD_REQUEST)
+        
+        self.perform_create(serializer)
+        headers = self.get_success_headers(serializer.data)
+        return Response(serializer.data, status=status.HTTP_201_CREATED, headers=headers)
+
     def perform_create(self, serializer):
-<<<<<<< HEAD
-        try:
-            serializer.save(created_by=self.request.user)
-        except IntegrityError:
-            _handle_integrity_error_list_name()
+        serializer.save(created_by=self.request.user)
 
     def perform_update(self, serializer):
-        try:
-            instance = serializer.save(updated_by=self.request.user)
-            _update_list_timestamp(instance, self.request.user)
-        except IntegrityError:
-            _handle_integrity_error_list_name()
+        instance = serializer.save(updated_by=self.request.user)
+        _update_list_timestamp(instance, self.request.user)
 
     def destroy(self, request, *args, **kwargs):
         instance = self.get_object()
         instance.delete()
         instance.items.filter(is_removed=False).delete()
         return Response({"success": True}, status=status.HTTP_200_OK)
-=======
-        serializer.save(created_by=self.request.user)
->>>>>>> cc89a75b

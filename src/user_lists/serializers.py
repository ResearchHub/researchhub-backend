from rest_framework import serializers
from researchhub_document.related_models.researchhub_unified_document_model import (
    ResearchhubUnifiedDocument,
)
from researchhub_document.serializers.researchhub_unified_document_serializer import (
    DynamicUnifiedDocumentSerializer,
)
from utils.serializers import DefaultAuthenticatedSerializer

from .models import List, ListItem


class ListSerializer(DefaultAuthenticatedSerializer):
    class Meta:
        model = List
        fields = [
            "id",
            "name",
            "is_public",
            "created_date",
            "updated_date",
            "created_by",
            "updated_by",
        ]
<<<<<<< HEAD
        read_only_fields = ["id", "created_date", "updated_date", "created_by"]


_UNIFIED_DOC_CONTEXT = {
    "doc_duds_get_documents": {
        "_include_fields": [
            "id",
            "created_date",
            "title",
            "slug",
            "authors",
            "abstract",
            "doi",
            "image_url",
            "renderable_text",
            "document_type",
            "score",
            "discussion_count",
            "hubs",
            "created_by",
            "unified_document",
            "unified_document_id",
            "fundraise",
            "grant",
        ]
    },
    "doc_duds_get_hubs": {"_include_fields": ["id", "name", "slug"]},
    "doc_duds_get_created_by": {"_include_fields": ["id", "author_profile", "first_name", "last_name"]},
    "doc_duds_get_fundraise": {
        "_include_fields": [
            "id",
            "status",
            "goal_amount",
            "goal_currency",
            "start_date",
            "end_date",
            "amount_raised",
            "contributors",
            "created_by",
        ]
    },
    "doc_duds_get_grant": {
        "_include_fields": [
            "id",
            "status",
            "amount",
            "currency",
            "organization",
            "description",
            "start_date",
            "end_date",
            "created_by",
            "contacts",
            "applications",
        ]
    },
    "pap_dps_get_authors": {"_include_fields": ["id", "first_name", "last_name", "author_profile"]},
    "pap_dps_get_unified_document": {"_include_fields": ["id", "fundraise", "grant"]},
    "doc_dps_get_authors": {"_include_fields": ["id", "first_name", "last_name", "author_profile"]},
    "doc_dps_get_unified_document": {"_include_fields": ["id", "fundraise", "grant"]},
    "pch_dfs_get_contributors": {"_include_fields": ["id", "author_profile", "first_name", "last_name", "profile_image"]},
    "pch_dfs_get_created_by": {"_include_fields": ["id", "first_name", "last_name", "profile_image", "author_profile"]},
    "pch_dgs_get_created_by": {"_include_fields": ["id", "first_name", "last_name", "profile_image", "author_profile"]},
    "pch_dgs_get_contacts": {"_include_fields": ["id", "first_name", "last_name", "profile_image", "author_profile"]},
}


class ListItemSerializer(DefaultAuthenticatedSerializer):
    unified_document = serializers.PrimaryKeyRelatedField(
        queryset=ResearchhubUnifiedDocument.objects.filter(is_removed=False), required=True
    )

    class Meta:
        model = ListItem
        fields = ["id", "parent_list", "unified_document", "created_date", "created_by"]
        read_only_fields = ["id", "created_date", "created_by"]


class ListItemDetailSerializer(ListItemSerializer):
    unified_document_data = serializers.SerializerMethodField()

    class Meta(ListItemSerializer.Meta):
        fields = ListItemSerializer.Meta.fields + ["unified_document_data"]

    def get_unified_document_data(self, obj):
        context = {**self.context, **_UNIFIED_DOC_CONTEXT}
        try:
            return DynamicUnifiedDocumentSerializer(
                obj.unified_document,
                _include_fields=[
                    "id",
                    "created_date",
                    "title",
                    "slug",
                    "is_removed",
                    "document_type",
                    "hubs",
                    "created_by",
                    "documents",
                    "score",
                    "hot_score",
                    "reviews",
                    "fundraise",
                    "grant",
                ],
                context=context,
            ).data
        except Exception:
            return {
                "id": obj.unified_document.id,
                "document_type": obj.unified_document.document_type,
                "is_removed": obj.unified_document.is_removed,
            }
=======
        read_only_fields = ["id", "created_date", "updated_date", "created_by", "updated_by"]
>>>>>>> a5962ca0
<|MERGE_RESOLUTION|>--- conflicted
+++ resolved
@@ -22,8 +22,7 @@
             "created_by",
             "updated_by",
         ]
-<<<<<<< HEAD
-        read_only_fields = ["id", "created_date", "updated_date", "created_by"]
+        read_only_fields = ["id", "created_date", "updated_date", "created_by", "updated_by"]
 
 
 _UNIFIED_DOC_CONTEXT = {
@@ -136,6 +135,3 @@
                 "document_type": obj.unified_document.document_type,
                 "is_removed": obj.unified_document.is_removed,
             }
-=======
-        read_only_fields = ["id", "created_date", "updated_date", "created_by", "updated_by"]
->>>>>>> a5962ca0

from django.db.models import Count, Q

from hub.models import Hub
from researchhub_document.related_models.constants.document_type import PAPER
from researchhub_document.related_models.researchhub_unified_document_model import ResearchhubUnifiedDocument
from researchhub_document.related_models.researchhub_post_model import ResearchhubPost
from researchhub_document.serializers.researchhub_unified_document_serializer import (
    DynamicUnifiedDocumentSerializer,
)
from rest_framework import serializers
from topic.models import Topic
from user.related_models.author_model import Author
from utils.serializers import DefaultAuthenticatedSerializer

from .models import List, ListItem


def _get_top_items(obj, model, doc_path, values_fields):
    filter_kwargs = {
        f"{doc_path}__user_list_items__parent_list": obj,
        f"{doc_path}__user_list_items__is_removed": False,
        f"{doc_path}__is_removed": False,
    }
    q_filter = Q(**{f"{doc_path}__user_list_items__parent_list": obj}) & Q(
        **{f"{doc_path}__user_list_items__is_removed": False}
    )
    return list(
        model.objects.filter(**filter_kwargs)
        .annotate(count=Count(f"{doc_path}__user_list_items", filter=q_filter, distinct=True))
        .order_by("-count")[:5]
        .values(*values_fields)
    )


def _get_doc_ids_by_type(doc_ids, document_type=None):
    queryset = ResearchhubUnifiedDocument.objects.filter(id__in=doc_ids)
    if document_type:
        queryset = queryset.filter(document_type=document_type)
    else:
        queryset = queryset.exclude(document_type=PAPER)
    return list(queryset.values_list("id", flat=True))


def _get_author_ids_from_queryset(queryset):
    return queryset.values_list("id", flat=True).distinct()


class ListSerializer(DefaultAuthenticatedSerializer):
    top_authors = serializers.SerializerMethodField()
    top_hubs = serializers.SerializerMethodField()
    top_topics = serializers.SerializerMethodField()
    items_count = serializers.SerializerMethodField()

    class Meta:
        model = List
        fields = [
            "id",
            "name",
            "is_public",
            "created_date",
            "updated_date",
            "created_by",
<<<<<<< HEAD
            "top_authors",
            "top_hubs",
            "top_topics",
            "items_count",
=======
            "updated_by",
>>>>>>> 0e5b4454
        ]
        read_only_fields = ["id", "created_date", "updated_date", "created_by", "updated_by"]

    def get_items_count(self, obj):
        return obj.items.filter(is_removed=False).count()

    def _get_list_doc_ids(self, obj):
        return list(obj.items.filter(is_removed=False).values_list("unified_document_id", flat=True).distinct())

    def _get_author_doc_count(self, author, paper_doc_ids, post_doc_ids, post_ids):
        doc_ids_set = set()
        if paper_doc_ids:
            doc_ids_set.update(
                author.authorships.filter(paper__unified_document_id__in=paper_doc_ids)
                .values_list("paper__unified_document_id", flat=True)
                .distinct()
            )
        if post_doc_ids and post_ids:
            doc_ids_set.update(
                author.authored_posts.filter(id__in=post_ids, unified_document_id__in=post_doc_ids)
                .values_list("unified_document_id", flat=True)
                .distinct()
            )
            if getattr(author, "user", None):
                try:
                    doc_ids_set.update(
                        author.user.created_posts.filter(id__in=post_ids, unified_document_id__in=post_doc_ids)
                        .values_list("unified_document_id", flat=True)
                        .distinct()
                    )
                except Exception:
                    pass
        return len(doc_ids_set)

    def _build_author_dict(self, author_id, author, count):
        return {
            "id": author_id,
            "first_name": author.first_name,
            "last_name": author.last_name,
            "full_name": f"{author.first_name} {author.last_name}",
            "count": count,
        }

    def get_top_authors(self, obj):
        doc_ids = self._get_list_doc_ids(obj)
        if not doc_ids:
            return []

        paper_doc_ids = _get_doc_ids_by_type(doc_ids, PAPER)
        post_doc_ids = _get_doc_ids_by_type(doc_ids)

        author_ids = set()
        post_ids = []
        if paper_doc_ids:
            author_ids.update(_get_author_ids_from_queryset(Author.objects.filter(authorships__paper__unified_document_id__in=paper_doc_ids)))
        if post_doc_ids:
            post_ids = list(ResearchhubPost.objects.filter(unified_document_id__in=post_doc_ids).values_list("id", flat=True))
            if post_ids:
                author_ids.update(_get_author_ids_from_queryset(Author.objects.filter(authored_posts__id__in=post_ids)))
                author_ids.update(_get_author_ids_from_queryset(Author.objects.filter(user__created_posts__id__in=post_ids)))

        if not author_ids:
            return []

        author_counts = {}
        for author_id in author_ids:
            try:
                author = Author.objects.get(id=author_id)
                count = self._get_author_doc_count(author, paper_doc_ids, post_doc_ids, post_ids)
                if count > 0:
                    author_counts[author_id] = self._build_author_dict(author_id, author, count)
            except (Author.DoesNotExist, Exception):
                continue

        return sorted(author_counts.values(), key=lambda x: x["count"], reverse=True)[:5]

    def get_top_hubs(self, obj):
        return _get_top_items(obj, Hub, "related_documents", ["id", "name", "slug"])

    def get_top_topics(self, obj):
        return _get_top_items(obj, Topic, "documents", ["id", "display_name"])


class ListItemSerializer(DefaultAuthenticatedSerializer):
    unified_document = serializers.PrimaryKeyRelatedField(
        queryset=ResearchhubUnifiedDocument.objects.filter(is_removed=False), required=True
    )

    class Meta:
        model = ListItem
        fields = ["id", "parent_list", "unified_document", "created_date", "created_by"]
        read_only_fields = ["id", "created_date", "created_by"]


_UNIFIED_DOC_CONTEXT = {
    "doc_duds_get_documents": {
        "_include_fields": [
            "id",
            "created_date",
            "title",
            "slug",
            "authors",
            "abstract",
            "doi",
            "image_url",
            "renderable_text",
            "document_type",
            "score",
            "discussion_count",
            "hubs",
            "created_by",
            "unified_document",
            "unified_document_id",
            "fundraise",
            "grant",
        ]
    },
    "doc_duds_get_hubs": {"_include_fields": ["id", "name", "slug"]},
    "doc_duds_get_created_by": {"_include_fields": ["id", "author_profile", "first_name", "last_name"]},
    "doc_duds_get_fundraise": {
        "_include_fields": [
            "id",
            "status",
            "goal_amount",
            "goal_currency",
            "start_date",
            "end_date",
            "amount_raised",
            "contributors",
            "created_by",
        ]
    },
    "doc_duds_get_grant": {
        "_include_fields": [
            "id",
            "status",
            "amount",
            "currency",
            "organization",
            "description",
            "start_date",
            "end_date",
            "created_by",
            "contacts",
            "applications",
        ]
    },
    "pap_dps_get_authors": {"_include_fields": ["id", "first_name", "last_name", "author_profile"]},
    "pap_dps_get_unified_document": {"_include_fields": ["id", "fundraise", "grant"]},
    "doc_dps_get_authors": {"_include_fields": ["id", "first_name", "last_name", "author_profile"]},
    "doc_dps_get_unified_document": {"_include_fields": ["id", "fundraise", "grant"]},
    "pch_dfs_get_contributors": {"_include_fields": ["id", "author_profile", "first_name", "last_name", "profile_image"]},
    "pch_dfs_get_created_by": {"_include_fields": ["id", "first_name", "last_name", "profile_image", "author_profile"]},
    "pch_dgs_get_created_by": {"_include_fields": ["id", "first_name", "last_name", "profile_image", "author_profile"]},
    "pch_dgs_get_contacts": {"_include_fields": ["id", "first_name", "last_name", "profile_image", "author_profile"]},
}


class ListItemDetailSerializer(ListItemSerializer):
    unified_document_data = serializers.SerializerMethodField()

    class Meta(ListItemSerializer.Meta):
        fields = ListItemSerializer.Meta.fields + ["unified_document_data"]

    def get_unified_document_data(self, obj):
        context = {**self.context, **_UNIFIED_DOC_CONTEXT}
        try:
            return DynamicUnifiedDocumentSerializer(
                obj.unified_document,
                _include_fields=[
                    "id",
                    "created_date",
                    "title",
                    "slug",
                    "is_removed",
                    "document_type",
                    "hubs",
                    "created_by",
                    "documents",
                    "score",
                    "hot_score",
                    "reviews",
                    "fundraise",
                    "grant",
                ],
                context=context,
            ).data
        except Exception:
            return {
                "id": obj.unified_document.id,
                "document_type": obj.unified_document.document_type,
                "is_removed": obj.unified_document.is_removed,
            }


class ListDetailSerializer(ListSerializer):
    items = serializers.SerializerMethodField()

    class Meta(ListSerializer.Meta):
        fields = ListSerializer.Meta.fields + ["items"]

    def get_items(self, obj):
        # Return first page (20 items) for the retrieve endpoint
        # For full pagination, use GET /user_list_item/?parent_list=<id>
        from feed.views.common import FeedPagination
        paginator = FeedPagination()
        items_queryset = obj.items.filter(is_removed=False).order_by("-created_date")
        paginated_items = list(items_queryset[:paginator.page_size])
        return ListItemDetailSerializer(paginated_items, many=True, context=self.context).data<|MERGE_RESOLUTION|>--- conflicted
+++ resolved
@@ -60,14 +60,11 @@
             "created_date",
             "updated_date",
             "created_by",
-<<<<<<< HEAD
+            "updated_by", 
             "top_authors",
             "top_hubs",
             "top_topics",
-            "items_count",
-=======
-            "updated_by",
->>>>>>> 0e5b4454
+            "items_count", 
         ]
         read_only_fields = ["id", "created_date", "updated_date", "created_by", "updated_by"]
 

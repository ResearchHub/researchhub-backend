--- conflicted
+++ resolved
@@ -1,121 +1,33 @@
-from unittest.mock import Mock, patch
+from unittest.mock import patch
 
 import requests
 from allauth.socialaccount.models import SocialAccount, SocialToken
 from allauth.socialaccount.providers.orcid.provider import OrcidProvider
 from django.test import TestCase
 
+from orcid.clients.orcid_client import OrcidClient
 from orcid.services.orcid_service import OrcidService
 from orcid.tests.helpers import create_orcid_app
 from user.tests.helpers import create_random_default_user
 
 
 class OrcidServiceTests(TestCase):
+
     def setUp(self):
         self.service = OrcidService()
 
     def test_build_auth_url(self):
         # Arrange
         create_orcid_app()
-<<<<<<< HEAD
-
-        url = self.service.build_auth_url(123, "https://researchhub.com/settings")
-=======
 
         # Act
         url = self.service.build_auth_url(123, "https://researchhub.com/settings")
 
         # Assert
->>>>>>> d0176dd5
         self.assertIn("test-id", url)
         self.assertIn("state=", url)
+        self.assertIn("oauth/authorize", url)
 
-<<<<<<< HEAD
-        url_no_return = self.service.build_auth_url(123)
-        self.assertIn("oauth/authorize", url_no_return)
-
-    @patch("orcid.services.orcid_service.requests.post")
-    def test_process_callback_success(self, mock_post):
-        user = create_random_default_user("test_user")
-        create_orcid_app()
-        mock_post.return_value = Mock(
-            json=lambda: {"orcid": "0000-0001-2345-6789", "access_token": "token"},
-            raise_for_status=Mock()
-        )
-        state = self.service._encode_signed_value({"user_id": user.id, "return_url": "https://researchhub.com/profile"})
-
-        result = self.service.process_callback("auth_code", state)
-
-        self.assertIn("orcid_connected=true", result)
-        self.assertIn("researchhub.com/profile", result)
-        self.assertTrue(SocialAccount.objects.filter(user=user).exists())
-
-    def test_process_callback_invalid_state(self):
-        create_orcid_app()
-
-        result = self.service.process_callback("code", "invalid_state")
-
-        self.assertIn("orcid_error=invalid_state", result)
-
-    def test_process_callback_user_not_found(self):
-        create_orcid_app()
-        state = self.service._encode_signed_value({"user_id": 99999})
-
-        result = self.service.process_callback("code", state)
-
-        self.assertIn("orcid_error=invalid_state", result)
-
-    @patch("orcid.services.orcid_service.requests.post")
-    def test_process_callback_already_linked(self, mock_post):
-        user1 = create_random_default_user("user1")
-        user2 = create_random_default_user("user2")
-        create_orcid_app()
-        SocialAccount.objects.create(user=user1, provider=OrcidProvider.id, uid="0000-0001-2345-6789")
-        mock_post.return_value = Mock(
-            json=lambda: {"orcid": "0000-0001-2345-6789"},
-            raise_for_status=Mock()
-        )
-        state = self.service._encode_signed_value({"user_id": user2.id})
-
-        result = self.service.process_callback("code", state)
-
-        self.assertIn("orcid_error=already_linked", result)
-
-    @patch("orcid.services.orcid_service.requests.post")
-    def test_process_callback_service_error(self, mock_post):
-        user = create_random_default_user("user")
-        create_orcid_app()
-        state = self.service._encode_signed_value({"user_id": user.id})
-
-        mock_post.side_effect = requests.RequestException()
-        self.assertIn("orcid_error=service_error", self.service.process_callback("code", state))
-
-        mock_post.side_effect = None
-        mock_post.return_value = Mock(json=lambda: {"access_token": "token"}, raise_for_status=Mock())
-        self.assertIn("orcid_error=service_error", self.service.process_callback("code", state))
-
-    def test_connect_creates_account_token_and_updates_author(self):
-        user = create_random_default_user("test_user")
-        create_orcid_app()
-        token_data = {"orcid": "0000-0001-2345-6789", "access_token": "token", "refresh_token": "refresh", "expires_in": 3600}
-
-        self.service.connect_orcid_account(user, token_data)
-
-        self.assertTrue(SocialAccount.objects.filter(user=user, provider=OrcidProvider.id).exists())
-        self.assertEqual(SocialToken.objects.get(account__user=user).token, "token")
-        user.author_profile.refresh_from_db()
-        self.assertIn("0000-0001-2345-6789", user.author_profile.orcid_id)
-
-    def test_decode_state(self):
-        encoded = self.service._encode_signed_value({"user_id": 123})
-        self.assertEqual(self.service.decode_state(encoded)["user_id"], 123)
-        self.assertIsNone(self.service.decode_state("invalid"))
-
-    def test_get_redirect_url(self):
-        self.assertIn("orcid_connected=true", self.service.get_redirect_url(return_url="https://researchhub.com"))
-        self.assertIn("orcid_error=failed", self.service.get_redirect_url(error="failed"))
-        self.assertNotIn("evil.com", self.service.get_redirect_url(return_url="https://evil.com"))
-=======
     def test_build_auth_url_without_return_url(self):
         # Arrange
         create_orcid_app()
@@ -124,6 +36,149 @@
         url = self.service.build_auth_url(123)
 
         # Assert
-        self.assertIn("state=", url)
         self.assertIn("oauth/authorize", url)
->>>>>>> d0176dd5
+
+    def test_connect_creates_account_token_and_updates_author(self):
+        # Arrange
+        user = create_random_default_user("test_user")
+        create_orcid_app()
+        token_data = {"orcid": "0000-0001-2345-6789", "access_token": "token", "refresh_token": "refresh", "expires_in": 3600}
+
+        # Act
+        self.service.connect_orcid_account(user, token_data)
+
+        # Assert
+        self.assertTrue(SocialAccount.objects.filter(user=user, provider=OrcidProvider.id).exists())
+        self.assertEqual(SocialToken.objects.get(account__user=user).token, "token")
+        user.author_profile.refresh_from_db()
+        self.assertIn("0000-0001-2345-6789", user.author_profile.orcid_id)
+
+    def test_decode_state_valid(self):
+        # Arrange
+        encoded = self.service._encode_signed_value({"user_id": 123})
+
+        # Act
+        result = self.service.decode_state(encoded)
+
+        # Assert
+        self.assertEqual(result["user_id"], 123)
+
+    def test_decode_state_invalid(self):
+        # Arrange
+        invalid_state = "invalid"
+
+        # Act
+        result = self.service.decode_state(invalid_state)
+
+        # Assert
+        self.assertIsNone(result)
+
+    def test_get_redirect_url_success(self):
+        # Arrange
+        return_url = "https://researchhub.com"
+
+        # Act
+        result = self.service.get_redirect_url(return_url=return_url)
+
+        # Assert
+        self.assertIn("orcid_connected=true", result)
+
+    def test_get_redirect_url_error(self):
+        # Arrange
+        error = "failed"
+
+        # Act
+        result = self.service.get_redirect_url(error=error)
+
+        # Assert
+        self.assertIn("orcid_error=failed", result)
+
+    def test_get_redirect_url_invalid_domain(self):
+        # Arrange
+        evil_url = "https://evil.com"
+
+        # Act
+        result = self.service.get_redirect_url(return_url=evil_url)
+
+        # Assert
+        self.assertNotIn("evil.com", result)
+
+
+@patch.object(OrcidClient, "exchange_code_for_token")
+class OrcidServiceCallbackTests(TestCase):
+
+    def setUp(self):
+        self.service = OrcidService()
+        create_orcid_app()
+
+    def test_process_callback_success(self, mock_exchange):
+        # Arrange
+        user = create_random_default_user("test_user")
+        mock_exchange.return_value = {"orcid": "0000-0001-2345-6789", "access_token": "token"}
+        state = self.service._encode_signed_value({"user_id": user.id, "return_url": "https://researchhub.com/profile"})
+
+        # Act
+        result = self.service.process_callback("auth_code", state)
+
+        # Assert
+        self.assertIn("orcid_connected=true", result)
+        self.assertIn("researchhub.com/profile", result)
+        self.assertTrue(SocialAccount.objects.filter(user=user).exists())
+
+    def test_process_callback_invalid_state(self, mock_exchange):
+        # Arrange
+        invalid_state = "invalid"
+
+        # Act
+        result = self.service.process_callback("code", invalid_state)
+
+        # Assert
+        self.assertIn("orcid_error=invalid_state", result)
+
+    def test_process_callback_user_not_found(self, mock_exchange):
+        # Arrange
+        state = self.service._encode_signed_value({"user_id": 99999})
+
+        # Act
+        result = self.service.process_callback("code", state)
+
+        # Assert
+        self.assertIn("orcid_error=invalid_state", result)
+
+    def test_process_callback_already_linked(self, mock_exchange):
+        # Arrange
+        user1 = create_random_default_user("user1")
+        user2 = create_random_default_user("user2")
+        SocialAccount.objects.create(user=user1, provider=OrcidProvider.id, uid="0000-0001-2345-6789")
+        mock_exchange.return_value = {"orcid": "0000-0001-2345-6789"}
+        state = self.service._encode_signed_value({"user_id": user2.id})
+
+        # Act
+        result = self.service.process_callback("code", state)
+
+        # Assert
+        self.assertIn("orcid_error=already_linked", result)
+
+    def test_process_callback_request_exception(self, mock_exchange):
+        # Arrange
+        user = create_random_default_user("user")
+        state = self.service._encode_signed_value({"user_id": user.id})
+        mock_exchange.side_effect = requests.RequestException()
+
+        # Act
+        result = self.service.process_callback("code", state)
+
+        # Assert
+        self.assertIn("orcid_error=service_error", result)
+
+    def test_process_callback_missing_orcid_in_response(self, mock_exchange):
+        # Arrange
+        user = create_random_default_user("user")
+        state = self.service._encode_signed_value({"user_id": user.id})
+        mock_exchange.return_value = {"access_token": "token"}
+
+        # Act
+        result = self.service.process_callback("code", state)
+
+        # Assert
+        self.assertIn("orcid_error=service_error", result)
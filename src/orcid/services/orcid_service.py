--- conflicted
+++ resolved
@@ -17,21 +17,15 @@
 
 
 class OrcidService:
-<<<<<<< HEAD
+    ##  This service is used to build the auth URL for the ORCID OAuth flow.
+    ##  It creates the correct parameters and encodes the basic state data
+    ##  which will be used in the callback portion to validate and redirect the user back to the app. 
+    ORCID_BASE_URL = "https://orcid.org"
     STATE_MAX_AGE = 600
 
-    def __init__(self, base_url: str = OrcidClient.ORCID_BASE_URL):
-        self.base_url = base_url
-        self.client = OrcidClient(base_url=base_url)
+    def __init__(self, client: OrcidClient = None):
+        self.client = client or OrcidClient()
 
-=======
-    ##  This service is used to build the auth URL for the ORCID OAuth flow.
-    ##  It creates the correct parameters and encodes the basic state data
-    ##  which will be used in the callback portion to validate and redirect the user back to the app.
-    
-    ORCID_BASE_URL = "https://orcid.org"
-
->>>>>>> ff7680b1
     def build_auth_url(self, user_id: int, return_url: Optional[str] = None) -> str:
         app = self._get_orcid_app()
         state_data = {"user_id": user_id}
@@ -125,7 +119,7 @@
 
     def _update_author_orcid(self, user: Any, orcid_id: str) -> None:
         if author := getattr(user, "author_profile", None):
-            author.orcid_id = f"{self.base_url}/{orcid_id}"
+            author.orcid_id = f"{self.ORCID_BASE_URL}/{orcid_id}"
             author.save(update_fields=["orcid_id"])
 
     def decode_state(self, state: str) -> Optional[Dict[str, Any]]:
@@ -151,9 +145,5 @@
         origin = f"{parsed.scheme}://{parsed.netloc}"
         return origin in settings.CORS_ORIGIN_WHITELIST
 
-<<<<<<< HEAD
     def _encode_signed_value(self, value: Dict[str, Any]) -> str:
-=======
-    def _encode_signed_value(self, value: dict) -> str:
->>>>>>> ff7680b1
         return signing.dumps(value)

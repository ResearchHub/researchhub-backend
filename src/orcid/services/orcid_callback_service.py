--- conflicted
+++ resolved
@@ -11,12 +11,8 @@
 from django.utils import timezone
 
 from orcid.clients import OrcidClient
-<<<<<<< HEAD
 from orcid.config import EDU_DOMAINS, ORCID_BASE_URL, STATE_MAX_AGE
-=======
-from orcid.config import ORCID_BASE_URL, STATE_MAX_AGE
 from orcid.utils import get_orcid_app, is_valid_redirect_url
->>>>>>> dff90724
 
 User = get_user_model()
 logger = logging.getLogger(__name__)
@@ -127,14 +123,6 @@
         if self._orcid_app is None:
             self._orcid_app = get_orcid_app()
         return self._orcid_app
-<<<<<<< HEAD
-
-    def _is_valid_redirect_url(self, url: Optional[str]) -> bool:
-        """Validate redirect URL against CORS whitelist."""
-        if not url:
-            return False
-        parsed = urlparse(url)
-        return f"{parsed.scheme}://{parsed.netloc}" in settings.CORS_ORIGIN_WHITELIST
 
     def _fetch_verified_edu_emails(self, orcid_id: str, access_token: str) -> list[str]:
         """Fetch verified .edu emails from ORCID (if public)."""
@@ -147,5 +135,3 @@
     def _is_edu_email(self, email: str) -> bool:
         """Check if email is from an academic domain."""
         return any(email.lower().endswith(d) for d in EDU_DOMAINS)
-=======
->>>>>>> dff90724

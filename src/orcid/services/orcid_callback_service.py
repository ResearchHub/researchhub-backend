--- conflicted
+++ resolved
@@ -1,11 +1,6 @@
 import logging
 from datetime import timedelta
-<<<<<<< HEAD
 from typing import Callable, Optional, Tuple
-from urllib.parse import urlparse
-=======
-from typing import Optional, Tuple
->>>>>>> 235a84a1
 
 from allauth.socialaccount.models import SocialAccount, SocialApp, SocialToken
 from allauth.socialaccount.providers.orcid.provider import OrcidProvider
@@ -17,11 +12,8 @@
 
 from orcid.clients import OrcidClient
 from orcid.config import EDU_DOMAINS, ORCID_BASE_URL, STATE_MAX_AGE
-<<<<<<< HEAD
 from orcid.tasks import sync_orcid_papers_task
-=======
 from orcid.utils import get_orcid_app, is_valid_redirect_url
->>>>>>> 235a84a1
 
 User = get_user_model()
 logger = logging.getLogger(__name__)

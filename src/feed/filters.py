--- conflicted
+++ resolved
@@ -25,56 +25,27 @@
 class FundOrderingFilter(OrderingFilter):
     """Custom ordering filter for grants and fundraises with best sorting logic."""
 
-<<<<<<< HEAD
-    def filter_queryset(self, request, queryset, view):
+    def filter_queryset(self, request: Request, queryset: QuerySet, view: Any) -> QuerySet:
         # Get the sort_by parameter from the request
-        sort_by_param = request.query_params.get('sort_by', '')
-=======
-    def filter_queryset(self, request: Request, queryset: QuerySet, view: Any) -> QuerySet:
-        ordering = self.get_ordering(request, queryset, view)
->>>>>>> 43611d21
-        
-        queryset = self._apply_include_ended_filter(request, queryset, view)
-        
-<<<<<<< HEAD
-        # Check view type using an explicit attribute (defaults to fundraise view)
-        if getattr(view, 'is_grant_view', False):
-            model_class = Grant
-            open_status = Grant.OPEN
-            closed_statuses = [Grant.CLOSED, Grant.COMPLETED]
+        sort_by_param = request.query_params.get('sort_by', '') 
+        model_class, open_status, closed_statuses = self._get_model_config(view)
+        queryset = self._apply_include_ended_filter(request, queryset, view, model_class, open_status) 
+        if sort_by_param == 'upvotes':
+            return self._apply_upvotes_sorting(queryset)
+        elif sort_by_param == 'most_applicants': 
+            return self._apply_most_applicants_sorting(queryset, model_class)
+        elif sort_by_param == 'amount_raised': 
+            return self._apply_amount_raised_sorting(queryset, model_class)
         else:
-            model_class = Fundraise
-            open_status = Fundraise.OPEN
-            closed_statuses = [Fundraise.CLOSED, Fundraise.COMPLETED]
-        
-        # Handle different sorting options
-        if not sort_by_param or sort_by_param == 'best':
-            # Default "best" sorting
-            return self._apply_best_sorting(
-                queryset, model_class, open_status, closed_statuses
-            )
-        elif sort_by_param == 'upvotes':
-            return self._apply_upvotes_sorting(queryset)
-        elif sort_by_param == 'most_applicants':
-            return self._apply_most_applicants_sorting(queryset, model_class)
-        elif sort_by_param == 'amount_raised':
-            return self._apply_amount_raised_sorting(queryset, model_class)
-        
-        # Fall back to default ordering behavior for any other sorting parameters
-=======
-        if not ordering:
-            model_class, open_status, closed_statuses = self._get_model_config(view)
+            # Default to "best" sorting for empty, 'best', or any other value
             return self._apply_best_sorting(queryset, model_class, open_status, closed_statuses)
-        
->>>>>>> 43611d21
-        return super().filter_queryset(request, queryset, view)
     
     def _get_model_config(self, view: Any) -> tuple[Union[Type[Grant], Type[Fundraise]], str, List[str]]:
         if getattr(view, 'is_grant_view', False):
             return Grant, Grant.OPEN, [Grant.CLOSED, Grant.COMPLETED]
         return Fundraise, Fundraise.OPEN, [Fundraise.CLOSED, Fundraise.COMPLETED]
     
-    def _apply_include_ended_filter(self, request: Request, queryset: QuerySet, view: Any) -> QuerySet:
+    def _apply_include_ended_filter(self, request: Request, queryset: QuerySet, view: Any, model_class: Union[Type[Grant], Type[Fundraise]], open_status: str) -> QuerySet:
         # Kept the check in, just in case, for if the FUNDING is closed
         # we do not want to apply the include_ended filter
         fundraise_status = request.query_params.get('fundraise_status', '').upper()
@@ -83,9 +54,7 @@
         if is_closed_funding:
             include_ended = True
         if include_ended:
-            return queryset
-        
-        model_class, open_status, _ = self._get_model_config(view)
+            return queryset 
         now = timezone.now()
         return queryset.exclude(
             unified_document__in=model_class.objects.filter(
@@ -146,14 +115,7 @@
             "-created_date"
         )
     
-    def _apply_upvotes_sorting(self, queryset):
-        """
-        Apply upvotes sorting for grants or fundraises.
-        Sorts by document filter upvoted_all field (descending).
-        
-        Args:
-            queryset: The queryset to sort
-        """
+    def _apply_upvotes_sorting(self, queryset: QuerySet) -> QuerySet:
         return queryset.annotate(
             upvotes=Coalesce(
                 F("unified_document__document_filter__upvoted_all"), 
@@ -161,18 +123,8 @@
             )
         ).order_by("-upvotes", "-created_date")
     
-    def _apply_most_applicants_sorting(self, queryset, model_class):
-        """
-        Apply most applicants sorting for grants or fundraises.
-        For grants: sorts by number of applications (descending)
-        For fundraises: sorts by number of contributors (descending)
-        
-        Args:
-            queryset: The queryset to sort
-            model_class: Grant or Fundraise model
-        """
+    def _apply_most_applicants_sorting(self, queryset: QuerySet, model_class: Union[Type[Grant], Type[Fundraise]]) -> QuerySet:
         if model_class == Grant:
-            # For grants, count applications
             return queryset.annotate(
                 application_count=Count(
                     "unified_document__grants__applications",
@@ -180,7 +132,6 @@
                 )
             ).order_by("-application_count", "-created_date")
         else:
-            # For fundraises, count contributors (purchases)
             return queryset.annotate(
                 contributor_count=Count(
                     "unified_document__fundraises__purchases__user",
@@ -188,18 +139,8 @@
                 )
             ).order_by("-contributor_count", "-created_date")
     
-    def _apply_amount_raised_sorting(self, queryset, model_class):
-        """
-        Apply amount raised sorting for grants or fundraises.
-        For grants: sorts by grant amount (descending)
-        For fundraises: sorts by amount raised from escrow (descending)
-        
-        Args:
-            queryset: The queryset to sort
-            model_class: Grant or Fundraise model
-        """
+    def _apply_amount_raised_sorting(self, queryset: QuerySet, model_class: Union[Type[Grant], Type[Fundraise]]) -> QuerySet:
         if model_class == Grant:
-            # For grants, sort by the grant amount
             return queryset.annotate(
                 amount_value=Coalesce(
                     F("unified_document__grants__amount"), 
@@ -208,7 +149,6 @@
                 )
             ).order_by("-amount_value", "-created_date")
         else:
-            # For fundraises, sort by amount raised (escrow amount_holding + amount_paid)
             return queryset.annotate(
                 amount_raised=Coalesce(
                     F("unified_document__fundraises__escrow__amount_holding") + 

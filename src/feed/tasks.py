import logging
import time
from datetime import timedelta
from typing import Any, Optional

from django.contrib.contenttypes.models import ContentType
from django.utils import timezone

import utils.locking as lock
from feed.models import FeedEntry
from feed.serializers import serialize_feed_item, serialize_feed_metrics
from paper.related_models.paper_model import Paper
from paper.tasks.figure_tasks import trigger_figure_extraction_for_paper
from paper.utils import pdf_copyright_allows_display
from researchhub.celery import app
from researchhub_document.related_models.researchhub_post_model import ResearchhubPost
from researchhub_document.related_models.researchhub_unified_document_model import (
    ResearchhubUnifiedDocument,
)
from user.models import User
from user.related_models.author_model import Author
from utils import sentry

logger = logging.getLogger(__name__)


# Default content types for hot score refresh
def _get_default_content_types():
    return [
        ContentType.objects.get_for_model(Paper),
        ContentType.objects.get_for_model(ResearchhubPost),
    ]


@app.task
def create_feed_entry(
    item_id,
    item_content_type_id,
    action,
    hub_ids=None,
    user_id=None,
):
    # Get the ContentType objects
    item_content_type = ContentType.objects.get(id=item_content_type_id)

    # Get the actual model instances
    item = item_content_type.get_object_for_this_type(id=item_id)
    if user_id:
        user = User.objects.get(id=user_id)
    else:
        user = None

    unified_document = _get_unified_document(item, item_content_type)

    content = serialize_feed_item(item, item_content_type)

    metrics = serialize_feed_metrics(item, item_content_type)

    action_date = item.created_date
    if action == FeedEntry.PUBLISH and item_content_type.model == "paper":
        action_date = item.paper_publish_date

    # Get authors for the item
    authors = _get_authors_for_item(item, item_content_type)

    if item_content_type.model == "paper":
        allows_display = pdf_copyright_allows_display(item)
    else:
        allows_display = True  # Non-papers default to True

    # Create and return the feed entry
    try:
        feed_entry, _ = FeedEntry.objects.update_or_create(
            content_type=item_content_type,
            object_id=item_id,
            action=action,
            defaults={
                "action_date": action_date,
                "content": content,
                "metrics": metrics,
                "unified_document": unified_document,
                "user": user,
                "pdf_copyright_allows_display": allows_display,
            },
        )
        if hub_ids:
            feed_entry.hubs.add(*hub_ids)
        if authors:
            feed_entry.authors.set(authors)
        return feed_entry
    except Exception as e:
        # Ignore error if feed entry already exists
        logger.warning(
            f"Failed to save feed entry for item_id={item_id} "
            f"content_type={item_content_type.model}: {e}"
        )


def refresh_feed_entry(feed_entry):
    content = serialize_feed_item(feed_entry.item, feed_entry.content_type)

    metrics = serialize_feed_metrics(feed_entry.item, feed_entry.content_type)

    # Get authors for the item
    authors = _get_authors_for_item(feed_entry.item, feed_entry.content_type)

    feed_entry.content = content
    feed_entry.metrics = metrics
    feed_entry.hot_score_v2 = feed_entry.calculate_hot_score_v2()
    feed_entry.save(update_fields=["content", "metrics", "hot_score_v2"])

    if feed_entry.content_type == ContentType.objects.get_for_model(Paper):
        trigger_figure_extraction_for_paper(feed_entry.item.id, feed_entry.hot_score_v2)

    # Update authors separately (ManyToMany field)
    if authors:
        feed_entry.authors.set(authors)

    # Refresh hubs from unified document
    unified_document = _get_unified_document(feed_entry.item, feed_entry.content_type)
    if unified_document:
        hub_ids = list(unified_document.hubs.values_list("id", flat=True))
        feed_entry.hubs.set(hub_ids)


@app.task
def refresh_feed_entry_by_id(feed_entry_id):
    feed_entry = FeedEntry.objects.get(id=feed_entry_id)
    refresh_feed_entry(feed_entry)


@app.task
def refresh_feed_entries_for_objects(
    item_id, item_content_type_id, skip_figure_extraction=False
):
    item_content_type = ContentType.objects.get(id=item_content_type_id)

    feed_entries = FeedEntry.objects.filter(
        object_id=item_id,
        content_type=item_content_type,
    )

    checked_figure_extraction = False

    for feed_entry in feed_entries:
<<<<<<< HEAD
        content = serialize_feed_item(feed_entry.item, item_content_type)

        metrics = serialize_feed_metrics(feed_entry.item, item_content_type)

        # Get authors for the item
        authors = _get_authors_for_item(feed_entry.item, item_content_type)

        feed_entry.content = content
        feed_entry.metrics = metrics
        feed_entry.hot_score_v2 = feed_entry.calculate_hot_score_v2()
        feed_entry.save(update_fields=["content", "metrics", "hot_score_v2"])

        if (
            not skip_figure_extraction
            and not checked_figure_extraction
            and item_content_type == ContentType.objects.get_for_model(Paper)
        ):
            trigger_figure_extraction_for_paper(
                feed_entry.item.id, feed_entry.hot_score_v2
            )
            checked_figure_extraction = True

        # Update authors separately (ManyToMany field)
        if authors:
            feed_entry.authors.set(authors)

        # Refresh hubs from unified document
        unified_document = _get_unified_document(feed_entry.item, item_content_type)
        if unified_document:
            hub_ids = list(unified_document.hubs.values_list("id", flat=True))
            feed_entry.hubs.set(hub_ids)
=======
        refresh_feed_entry(feed_entry)
>>>>>>> d194f9d6


@app.task
def update_feed_metrics(item_id, item_content_type_id, metrics):
    item_content_type = ContentType.objects.get(id=item_content_type_id)

    FeedEntry.objects.filter(
        object_id=item_id,
        content_type=item_content_type,
    ).update(metrics=metrics)


def _get_unified_document(
    item: Any, item_content_type: ContentType
) -> Optional[ResearchhubUnifiedDocument]:
    """
    Extract unified document from different content types.

    Returns:
        ResearchhubUnifiedDocument or None if item type isnot supported.
    """
    match item_content_type.model:
        case "bounty" | "paper" | "researchhubpost":
            doc = item.unified_document
        case "rhcommentmodel":
            doc = item.thread.unified_document
        case _:
            doc = None

    return doc


def _get_authors_for_item(item: Any, item_content_type: ContentType) -> list[Author]:
    """
    Extract authors from different content types.

    Returns:
        List of Author objects associated with the item.
    """
    authors = []

    match item_content_type.model:
        case "paper" | "researchhubpost":
            # Papers and Posts have a ManyToMany relationship with authors
            if hasattr(item, "authors"):
                authors = list(item.authors.all())
        case "rhcommentmodel":
            # Comments have a created_by user with an author_profile
            if (
                hasattr(item, "created_by")
                and item.created_by
                and hasattr(item.created_by, "author_profile")
                and item.created_by.author_profile
            ):
                authors = [item.created_by.author_profile]

    return authors


@app.task
def delete_feed_entry(
    item_id,
    item_content_type_id,
    hub_ids=None,
):
    item_content_type = ContentType.objects.get(id=item_content_type_id)

    feed_entries = FeedEntry.objects.filter(
        object_id=item_id,
        content_type=item_content_type,
    )

    if hub_ids:
        # drop hub relations
        for entry in feed_entries:
            entry.hubs.remove(*hub_ids)
            # if no hubs remain, delete the entry entirely
            if not entry.hubs.exists():
                entry.delete()
    else:
        feed_entries.delete()


@app.task
def refresh_feed_hot_scores():
    key = lock.name("refresh_feed_hot_scores")
    if not lock.acquire(key):
        logger.warning(f"Already locked {key}, skipping task")
        return False

    try:
        # Uses default 30-day lookback for papers and posts only
        stats = refresh_feed_hot_scores_batch(
            queryset=None,
            content_types=None,
        )
        logger.info(f"Refreshed hot scores: {stats}")
        sentry.log_info(f"Refreshed hot scores: {stats}")
        return stats
    finally:
        lock.release(key)
        logger.info(f"Released lock {key}")


def refresh_feed_hot_scores_batch(
    queryset=None,
    batch_size=1000,
    days_back=30,
    content_types=None,
    progress_callback=None,
):
    """
    Refresh hot scores (v2) for feed entries with optional filtering.
    """
    start_time = time.time()

    # Build default queryset if none provided
    if queryset is None:
        queryset = FeedEntry.objects.all()

        # Apply date filter
        if days_back is not None:
            cutoff_date = timezone.now() - timedelta(days=days_back)
            queryset = queryset.filter(created_date__gte=cutoff_date)

        # Apply content type filter with defaults
        if content_types is None:
            content_types = _get_default_content_types()

        if content_types:
            queryset = queryset.filter(content_type__in=content_types)

    # Apply proper prefetching
    queryset = queryset.select_related(
        "content_type", "unified_document"
    ).prefetch_related("item")

    total_entries = queryset.count()
    processed = 0
    updated = 0
    errors = 0

    update_fields = ["hot_score_v2"]

    processed_papers = set()
    paper_content_type = ContentType.objects.get_for_model(Paper)

    # Process in batches
    for offset in range(0, total_entries, batch_size):
        entries_to_update = []

        # Process a batch of entries
        batch = list(queryset[offset : offset + batch_size])

        # Calculate hot scores for each entry in the batch
        for feed_entry in batch:
            try:
                if not feed_entry.item:
                    processed += 1
                    continue

                feed_entry.hot_score_v2 = feed_entry.calculate_hot_score_v2()
                entries_to_update.append(feed_entry)

            except Exception as e:
                errors += 1
                logger.error(f"Error calculating score for entry {feed_entry.id}: {e}")
                continue

        # Bulk update entries using Django ORM
        if entries_to_update:
            try:
                FeedEntry.objects.bulk_update(
                    entries_to_update, update_fields, batch_size=batch_size
                )
                updated += len(entries_to_update)

                for feed_entry in entries_to_update:
                    if (
                        feed_entry.content_type == paper_content_type
                        and feed_entry.item.id not in processed_papers
                    ):
                        trigger_figure_extraction_for_paper(
                            feed_entry.item.id, feed_entry.hot_score_v2
                        )
                        processed_papers.add(feed_entry.item.id)

            except Exception as e:
                errors += len(entries_to_update)
                logger.error(f"Error bulk updating batch: {e}")

        processed += len(batch)

        # Call progress callback if provided
        if progress_callback:
            progress_callback(processed, total_entries, updated, errors)
        else:
            logger.info(f"Processed {processed} of {total_entries} feed entries")

    duration = time.time() - start_time
    logger.info(
        f"Refreshed hot scores in {duration:.2f}s: "
        f"processed={processed}, updated={updated}, errors={errors}"
    )

    return {
        "processed": processed,
        "updated": updated,
        "errors": errors,
        "duration": duration,
    }<|MERGE_RESOLUTION|>--- conflicted
+++ resolved
@@ -96,7 +96,7 @@
         )
 
 
-def refresh_feed_entry(feed_entry):
+def refresh_feed_entry(feed_entry, skip_figure_extraction=False):
     content = serialize_feed_item(feed_entry.item, feed_entry.content_type)
 
     metrics = serialize_feed_metrics(feed_entry.item, feed_entry.content_type)
@@ -109,7 +109,10 @@
     feed_entry.hot_score_v2 = feed_entry.calculate_hot_score_v2()
     feed_entry.save(update_fields=["content", "metrics", "hot_score_v2"])
 
-    if feed_entry.content_type == ContentType.objects.get_for_model(Paper):
+    if (
+        not skip_figure_extraction
+        and feed_entry.content_type == ContentType.objects.get_for_model(Paper)
+    ):
         trigger_figure_extraction_for_paper(feed_entry.item.id, feed_entry.hot_score_v2)
 
     # Update authors separately (ManyToMany field)
@@ -140,44 +143,19 @@
         content_type=item_content_type,
     )
 
-    checked_figure_extraction = False
-
+    paper_entry = None
     for feed_entry in feed_entries:
-<<<<<<< HEAD
-        content = serialize_feed_item(feed_entry.item, item_content_type)
-
-        metrics = serialize_feed_metrics(feed_entry.item, item_content_type)
-
-        # Get authors for the item
-        authors = _get_authors_for_item(feed_entry.item, item_content_type)
-
-        feed_entry.content = content
-        feed_entry.metrics = metrics
-        feed_entry.hot_score_v2 = feed_entry.calculate_hot_score_v2()
-        feed_entry.save(update_fields=["content", "metrics", "hot_score_v2"])
-
+        refresh_feed_entry(feed_entry, skip_figure_extraction=True)
         if (
-            not skip_figure_extraction
-            and not checked_figure_extraction
+            paper_entry is None
             and item_content_type == ContentType.objects.get_for_model(Paper)
         ):
-            trigger_figure_extraction_for_paper(
-                feed_entry.item.id, feed_entry.hot_score_v2
-            )
-            checked_figure_extraction = True
-
-        # Update authors separately (ManyToMany field)
-        if authors:
-            feed_entry.authors.set(authors)
-
-        # Refresh hubs from unified document
-        unified_document = _get_unified_document(feed_entry.item, item_content_type)
-        if unified_document:
-            hub_ids = list(unified_document.hubs.values_list("id", flat=True))
-            feed_entry.hubs.set(hub_ids)
-=======
-        refresh_feed_entry(feed_entry)
->>>>>>> d194f9d6
+            paper_entry = feed_entry
+
+    if not skip_figure_extraction and paper_entry is not None:
+        trigger_figure_extraction_for_paper(
+            paper_entry.item.id, paper_entry.hot_score_v2
+        )
 
 
 @app.task

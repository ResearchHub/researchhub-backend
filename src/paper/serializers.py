--- conflicted
+++ resolved
@@ -173,14 +173,10 @@
         threads = []
         request = self.context.get('request')
 
-<<<<<<< HEAD
-        threads_queryset = obj.thread_set.all().order_by('-created_date')
-=======
         try:
             threads_queryset = obj.thread_obj
         except AttributeError:
             threads_queryset = obj.threads.all().order_by('-created_date')
->>>>>>> 228c0adf
         if threads_queryset:
             AMOUNT = 20
             count = len(threads_queryset)

import datetime

import pytz
import regex as re
import requests
from django.contrib.contenttypes.fields import GenericRelation
from django.contrib.postgres.fields import JSONField
from django.contrib.postgres.indexes import HashIndex
from django.core.validators import FileExtensionValidator
from django.db import models, transaction
from django.db.models import Avg, Count, F, IntegerField, Q, Sum
from django.db.models.functions import Cast, Extract
from django_elasticsearch_dsl_drf.wrappers import dict_to_obj
from manubot.cite.doi import get_doi_csl_item
from manubot.cite.unpaywall import Unpaywall

import utils.sentry as sentry
from discussion.reaction_models import AbstractGenericReactionModel
from hub.models import Hub
from hub.serializers import HubSerializer
from paper.lib import journal_hosts
from paper.tasks import (
    celery_extract_figures,
    celery_extract_meta_data,
    celery_extract_pdf_preview,
    celery_extract_twitter_comments,
    celery_paper_reset_cache,
)
from paper.utils import (
    get_csl_item,
    paper_piecewise_log,
    parse_author_name,
    populate_metadata_from_crossref,
    populate_metadata_from_manubot_pdf_url,
    populate_metadata_from_manubot_url,
    populate_metadata_from_pdf,
    populate_pdf_url_from_journal_url,
)
from purchase.models import Purchase
from researchhub.lib import CREATED_LOCATIONS
from researchhub.settings import TESTING
from summary.models import Summary
from utils.arxiv import Arxiv
from utils.crossref import Crossref
from utils.http import check_url_contains_pdf
from utils.semantic_scholar import SemanticScholar
from utils.twitter import (
    get_twitter_doi_results,
    get_twitter_results,
    get_twitter_url_results,
)

DOI_IDENTIFIER = "10."
ARXIV_IDENTIFIER = "arXiv:"
HOT_SCORE_WEIGHT = 5
HELP_TEXT_IS_PUBLIC = "Hides the paper from the public."
HELP_TEXT_IS_REMOVED = "Hides the paper because it is not allowed."


class Paper(AbstractGenericReactionModel):
    REGULAR = "REGULAR"
    PRE_REGISTRATION = "PRE_REGISTRATION"
    COMPLETE = "COMPLETE"
    PARTIAL = "PARTIAL"
    INCOMPLETE = "INCOMPLETE"

    PAPER_TYPE_CHOICES = [(REGULAR, REGULAR), (PRE_REGISTRATION, PRE_REGISTRATION)]
    PAPER_COMPLETENESS = [
        (COMPLETE, COMPLETE),
        (PARTIAL, PARTIAL),
        (INCOMPLETE, INCOMPLETE),
    ]

    CREATED_LOCATION_PROGRESS = CREATED_LOCATIONS["PROGRESS"]
    CREATED_LOCATION_CHOICES = [(CREATED_LOCATION_PROGRESS, "Progress")]

    twitter_score_updated_date = models.DateTimeField(null=True, blank=True)
    is_public = models.BooleanField(default=True, help_text=HELP_TEXT_IS_PUBLIC)

    # TODO clean this up to use SoftDeleteable mixin in utils
    is_removed = models.BooleanField(default=False, help_text=HELP_TEXT_IS_REMOVED)

    is_removed_by_user = models.BooleanField(
        default=False, help_text=HELP_TEXT_IS_REMOVED
    )
    bullet_low_quality = models.BooleanField(default=False)
    summary_low_quality = models.BooleanField(default=False)
    discussion_count = models.IntegerField(default=0, db_index=True)
    twitter_score = models.IntegerField(default=1)

    views = models.IntegerField(default=0)
    downloads = models.IntegerField(default=0)
    twitter_mentions = models.IntegerField(default=0)
    citations = models.IntegerField(default=0)

    # Moderators are obsolete, in favor of super mods on the user
    moderators = models.ManyToManyField(
        "user.User", related_name="moderated_papers", blank=True
    )
    authors = models.ManyToManyField(
        "user.Author",
        related_name="authored_papers",
        blank=True,
        help_text="Author that participated in the research paper",
    )
    hubs = models.ManyToManyField("hub.Hub", related_name="papers", blank=True)
    summary = models.ForeignKey(
        Summary, blank=True, null=True, related_name="papers", on_delete=models.SET_NULL
    )
    file = models.FileField(
        max_length=512,
        upload_to="uploads/papers/%Y/%m/%d",
        default=None,
        null=True,
        blank=True,
        validators=[FileExtensionValidator(["pdf"])],
    )
    pdf_file_extract = models.FileField(
        max_length=512,
        upload_to="uploads/papers/%Y/%m/%d/pdf_extract",
        default=None,
        null=True,
        blank=True,
    )
    edited_file_extract = models.FileField(
        max_length=512,
        upload_to="uploads/papers/%Y/%m/%d/edited_extract",
        default=None,
        null=True,
        blank=True,
    )
    file_created_location = models.CharField(
        choices=CREATED_LOCATION_CHOICES,
        max_length=255,
        default=None,
        null=True,
        blank=True,
    )
    retrieved_from_external_source = models.BooleanField(default=False)
    is_open_access = models.BooleanField(default=None, null=True, blank=True)
    external_source = models.CharField(
        max_length=255, default=None, null=True, blank=True
    )
    paper_type = models.CharField(
        choices=PAPER_TYPE_CHOICES, max_length=32, default=REGULAR
    )
    completeness = models.CharField(
        choices=PAPER_COMPLETENESS, max_length=16, default=INCOMPLETE
    )

    # User generated
    title = models.CharField(max_length=1024)  # User generated title
    tagline = models.CharField(max_length=255, default=None, null=True, blank=True)
    uploaded_by = models.ForeignKey(
        "user.User",
        related_name="papers",
        on_delete=models.SET_NULL,
        blank=True,
        null=True,
        help_text=(
            "RH User account that submitted this paper. "
            + "NOTE: user didnt necessarily had to be the author"
        ),
    )

    # Metadata
    doi = models.CharField(
        max_length=255, default=None, null=True, blank=True, unique=True
    )
    alternate_ids = JSONField(
        default=dict,
        blank=True,
    )
    paper_title = models.CharField(  # Official paper title
        max_length=1024, default=None, null=True, blank=True
    )
    paper_publish_date = models.DateField(null=True, blank=True)
    raw_authors = JSONField(blank=True, null=True)
    abstract = models.TextField(default=None, null=True, blank=True)
    publication_type = models.CharField(
        max_length=255, default=None, null=True, blank=True
    )
    references = models.ManyToManyField(
        "self", symmetrical=False, related_name="referenced_by", blank=True
    )
    # Can be the url entered by users during upload (seed URL)
    url = models.URLField(
        max_length=1024, default=None, null=True, blank=True, unique=True
    )
    pdf_url = models.URLField(
        max_length=1024,
        default=None,
        null=True,
        blank=True,
    )
    pdf_license = models.CharField(max_length=255, default=None, null=True, blank=True)
    pdf_license_url = models.URLField(
        max_length=1024, default=None, null=True, blank=True
    )
    csl_item = JSONField(
        default=None,
        null=True,
        blank=True,
        help_text="bibliographic metadata as a single "
        "Citation Styles Language JSON item.",
    )
    oa_pdf_location = JSONField(
        default=None,
        null=True,
        blank=True,
        help_text="PDF availability in Unpaywall OA Location format.",
    )
    external_metadata = JSONField(null=True, blank=True)

    purchases = GenericRelation(
        "purchase.Purchase",
        object_id_field="object_id",
        content_type_field="content_type",
        related_query_name="paper",
    )

    actions = GenericRelation(
        "user.Action",
        object_id_field="object_id",
        content_type_field="content_type",
        related_query_name="papers",
    )
    # Slug is automatically generated on a signal, so it is not needed in a form
    slug = models.SlugField(max_length=1024, blank=True)
    unified_document = models.OneToOneField(
        "researchhub_document.ResearchhubUnifiedDocument",
        null=True,
        blank=True,
        on_delete=models.CASCADE,
        related_name="paper",
    )

    class Meta:
        indexes = (
            HashIndex(fields=("url",), name="paper_paper_url_hix"),
            HashIndex(fields=("pdf_url",), name="paper_paper_pdf_url_hix"),
        )

    def __str__(self):
        title = self.title
        uploaded_by = self.uploaded_by
        if title and uploaded_by:
            return "{} - {}".format(title, uploaded_by)
        elif title:
            return title
        else:
            return "titleless paper"

    @property
<<<<<<< HEAD
    def score(self):
        # TODO: calvinhlee - remove this to use GRM after vote migration
        return self.paper_score

    @property
    def display_title(self):
        return self.title or self.paper_title

    @property
=======
>>>>>>> eaf76b3a
    def uploaded_date(self):
        return self.created_date

    @property
    def created_by(self):
        return self.uploaded_by

    @property
    def is_hidden(self):
        return (not self.is_public) or self.is_removed or self.is_removed_by_user

    @property
    def owners(self):
        mods = list(self.moderators.all())
        authors = list(self.authors.all())
        return mods + authors

    @property
    def users_to_notify(self):
        users = list(self.moderators.all())
        paper_authors = self.authors.all()
        for author in paper_authors:
            if (
                author.user
                and author.user.emailrecipient.paper_subscription.threads
                and not author.user.emailrecipient.paper_subscription.none
            ):
                users.append(author.user)

        return users

    @property
    def children(self):
        return self.threads.all()

    @property
    def raw_authors_indexing(self):
        authors = []
        if isinstance(self.raw_authors, list) is False:
            return authors

        for author in self.raw_authors:
            if isinstance(author, dict):
                authors.append(
                    {
                        "first_name": author.get("first_name"),
                        "last_name": author.get("last_name"),
                        "full_name": f'{author.get("first_name")} {author.get("last_name")}',
                    }
                )

        return authors

    @property
    def authors_indexing(self):
        return [parse_author_name(author) for author in self.authors.all()]

    @property
    def discussion_count_indexing(self):
        """Number of discussions."""
        return self.get_discussion_count()

    @property
    def hubs_indexing(self):
        return [HubSerializer(h).data for h in self.hubs.all()]

    @property
    def hubs_indexing_flat(self):
        return [hub.name for hub in self.hubs.all()]

    @property
    def summary_indexing(self):
        if self.summary:
            return self.summary.summary_plain_text
        return ""

    @property
    def abstract_indexing(self):
        return self.abstract if self.abstract else ""

    @property
    def doi_indexing(self):
        return self.doi or ""

    @property
    def hot_score(self):
        if self.unified_document is None:
            return self.score
        return self.unified_document.hot_score

    @property
    def hot_score_v2(self):
        if self.unified_document is None:
            return self.score
        return self.unified_document.hot_score_v2

    @property
    def votes_indexing(self):
        all_votes = self.votes.all()
        if len(all_votes) > 0:
            return [self.get_vote_for_index(vote) for vote in all_votes]
        return {}

    def true_author_count(self):
        registered_author_count = self.authors.count()
        raw_author_count = 0

        if isinstance(self.raw_authors, list):
            raw_author_count = len(self.raw_authors)
            for author in self.raw_authors:
                if self.authors.filter(
                    first_name=author.get("first_name"),
                    last_name=author.get("last_name"),
                ).exists():
                    raw_author_count -= 1

        return raw_author_count + registered_author_count

    def get_hub_names(self):
        return ",".join(self.hubs.values_list("name", flat=True))

    def calculate_hot_score(paper):
        ALGO_START_UNIX = 1546329600
        TWITTER_BOOST = 100
        TIME_DIV = 3600000
        HOUR_SECONDS = 86400
        DATE_BOOST = 10

        boosts = paper.purchases.filter(
            paid_status=Purchase.PAID,
            amount__gt=0,
            user__moderator=True,
            boost_time__gte=0,
        )
        today = datetime.datetime.now(tz=pytz.utc).replace(hour=0, minute=0, second=0)
        score = paper.score
        if score is None:
            return 0

        unified_doc = paper.unified_document
        if unified_doc is None:
            return score

        original_uploaded_date = paper.created_date
        uploaded_date = original_uploaded_date
        twitter_score = paper.twitter_score
        day_delta = datetime.timedelta(days=2)
        timeframe = today - day_delta

        if original_uploaded_date > timeframe:
            uploaded_date = timeframe.replace(
                hour=original_uploaded_date.hour,
                minute=original_uploaded_date.minute,
                second=original_uploaded_date.second,
            )

        votes = paper.votes
        if votes.exists():
            vote_avg_epoch = (
                paper.votes.aggregate(
                    avg=Avg(
                        Extract("created_date", "epoch"),
                        output_field=models.IntegerField(),
                    )
                )["avg"]
                or 0
            )
            num_votes = votes.count()
        else:
            num_votes = 0
            vote_avg_epoch = timeframe.timestamp()

        twitter_boost_score = 0
        if twitter_score > 0:
            twitter_epoch = (uploaded_date.timestamp() - ALGO_START_UNIX) / TIME_DIV
            twitter_boost_score = (
                paper_piecewise_log(twitter_score + 1) * TWITTER_BOOST
            ) / twitter_epoch

        vote_avg = (max(0, vote_avg_epoch - ALGO_START_UNIX)) / TIME_DIV

        base_score = paper_piecewise_log(score + 1)
        uploaded_date_score = uploaded_date.timestamp() / TIME_DIV
        vote_score = paper_piecewise_log(num_votes + 1)
        discussion_score = paper_piecewise_log(paper.discussion_count + 1)

        # Why we log delta days
        # Ex: If paper 1 was uploaded 3 days ago with a low score and paper
        # 2 was uploaded 4 days ago with a very high score, paper 2 will
        # appear higher in the feed than paper 1. If we remove the delta
        # days log, paper 1 will appear higher just because time is linear,
        # and it gives a it better score

        if original_uploaded_date > timeframe:
            uploaded_date_delta = original_uploaded_date - timeframe
            delta_days = (
                paper_piecewise_log(uploaded_date_delta.total_seconds() / HOUR_SECONDS)
                * DATE_BOOST
            )
            uploaded_date_score += delta_days
        else:
            uploaded_date_delta = timeframe - original_uploaded_date
            delta_days = (
                -paper_piecewise_log(
                    (uploaded_date_delta.total_seconds() / HOUR_SECONDS) + 1
                )
                * DATE_BOOST
            )
            uploaded_date_score += delta_days

        boost_score = 0
        if boosts.exists():
            boost_amount = sum(map(int, boosts.values_list("amount", flat=True)))
            boost_score = paper_piecewise_log(boost_amount + 1)

        hot_score = (
            base_score
            + uploaded_date_score
            + vote_avg
            + vote_score
            + discussion_score
            + twitter_boost_score
            + boost_score
        ) * 1000

        completeness = paper.completeness
        if completeness == paper.COMPLETE:
            hot_score *= 1
        elif completeness == paper.PARTIAL:
            hot_score *= 0.95
        else:
            hot_score *= 0.90

        unified_doc.hot_score = hot_score
        paper.save()
        return hot_score

    def calculate_twitter_score(self):
        result_ids = set()
        paper_title = self.paper_title
        url = self.url
        doi = self.doi

        if doi:
            doi_results = set(
                {
                    res.user.name: res.id
                    for res in get_twitter_doi_results(self.doi, filters="")
                }.values()
            )
            result_ids |= doi_results

        if url:
            url_results = set(
                {
                    res.user.name: res.id
                    for res in get_twitter_url_results(self.url, filters="")
                }.values()
            )
            result_ids |= url_results

        if paper_title:
            title_results = set(
                {
                    res.user.name: res.id
                    for res in get_twitter_results(self.paper_title)
                }.values()
            )
            result_ids |= title_results

        self.twitter_score_updated_date = datetime.datetime.now()
        self.twitter_score = len(result_ids) + 1
        self.twitter_mentions = self.twitter_score
        self.save()
        return self.twitter_score

    def get_promoted_score(paper):
        purchases = paper.purchases.filter(
            paid_status=Purchase.PAID, amount__gt=0, boost_time__gt=0
        )
        if purchases.exists():
            base_score = paper.score
            boost_amount = (
                purchases.annotate(amount_as_int=Cast("amount", IntegerField()))
                .aggregate(sum=Sum("amount_as_int"))
                .get("sum", 0)
            )
            return base_score + boost_amount
        return False

    def get_discussion_count(self):
        from discussion.models import Thread

        sources = [Thread.RESEARCHHUB, Thread.INLINE_ABSTRACT, Thread.INLINE_PAPER_BODY]

        thread_count = self.threads.aggregate(
            discussion_count=Count(
                1,
                filter=Q(
                    is_removed=False, created_by__isnull=False, source__in=sources
                ),
            )
        )["discussion_count"]
        comment_count = self.threads.aggregate(
            discussion_count=Count(
                "comments",
                filter=Q(
                    comments__is_removed=False,
                    comments__created_by__isnull=False,
                    source__in=sources,
                ),
            )
        )["discussion_count"]
        reply_count = self.threads.aggregate(
            discussion_count=Count(
                "comments__replies",
                filter=Q(
                    comments__replies__is_removed=False,
                    comments__replies__created_by__isnull=False,
                    source__in=sources,
                ),
            )
        )["discussion_count"]
        return thread_count + comment_count + reply_count

    def extract_figures(self, use_celery=True):
        # TODO: Make figure more consistent - temporarily removing figures
        return
        if TESTING:
            return

        if use_celery:
            celery_extract_figures.apply_async(
                (self.id,),
                priority=3,
                countdown=10,
            )
        else:
            celery_extract_figures(self.id)

    def extract_pdf_preview(self, use_celery=True):
        if TESTING:
            return

        if use_celery:
            celery_extract_pdf_preview.apply_async(
                (self.id,),
                priority=2,
                countdown=10,
            )
        else:
            celery_extract_pdf_preview(self.id)

    def check_doi(self):
        # For url uploads, checks if url is in allowed hosts
        for journal_host in journal_hosts:
            if self.url and journal_host in self.url:
                return
            if self.pdf_url and journal_host in self.pdf_url:
                return

        regex = r"(.*doi\.org\/)(.*)"
        doi = self.doi or ""

        regex_doi = re.search(regex, doi)
        if regex_doi and len(regex_doi.groups()) > 1:
            doi = regex_doi.groups()[-1]

        has_doi = doi.startswith(DOI_IDENTIFIER)
        has_arxiv = doi.startswith(ARXIV_IDENTIFIER)

        # For pdf uploads, checks if doi has an arxiv identifer
        if has_arxiv:
            return

        if not doi:
            self.is_removed = True

        res = requests.get(
            "https://doi.org/api/handles/{}".format(doi),
            headers=requests.utils.default_headers(),
        )
        if res.status_code >= 200 and res.status_code < 400 and has_doi:
            self.is_removed = False
        else:
            self.is_removed = True

        # self.save(update_fields['is_removed'])
        self.save()
        return self.is_removed

    def extract_meta_data(self, title=None, check_title=False, use_celery=True):
        if TESTING:
            return

        if title is None and self.paper_title:
            title = self.paper_title
        elif title is None and self.title:
            title = self.title
        elif title is None:
            return

        if use_celery:
            celery_extract_meta_data.apply_async(
                (self.id, title, check_title),
                priority=1,
                countdown=10,
            )
        else:
            celery_extract_meta_data(self.id, title, check_title)

    def extract_twitter_comments(self, use_celery=True):
        if TESTING:
            return

        if use_celery:
            celery_extract_twitter_comments.apply_async(
                (self.id,),
                priority=5,
                countdown=10,
            )
        else:
            celery_extract_twitter_comments(self.id)

    def get_vote_for_index(self, vote):
        wrapper = dict_to_obj(
            {
                "vote_type": vote.vote_type,
                "updated_date": vote.updated_date,
            }
        )

        return wrapper

    def update_summary(self, summary):
        self.summary = summary
        self.save()

    def add_references(self):
        # TODO: Fix adding references
        return
        # This method and following methods need fixing
        ss_id = self.doi
        ss_id_type = SemanticScholar.ID_TYPES["doi"]
        # TODO: Modify this to try all availble alternate id keys
        if (ss_id is None) and (self.alternate_ids != {}):
            ss_id = self.alternate_ids["arxiv"]
            ss_id_type = SemanticScholar.ID_TYPES["arxiv"]
        if ss_id is not None:
            semantic_paper = SemanticScholar(ss_id, id_type=ss_id_type)
            references = semantic_paper.references
            referenced_by = semantic_paper.referenced_by

            if self.references.count() < 1:
                self.add_or_create_reference_papers(references, "references")

            if self.referenced_by.count() < 1:
                self.add_or_create_reference_papers(referenced_by, "referenced_by")

    def add_or_create_reference_papers(self, reference_list, reference_field):
        arxiv_ids = []
        dois = []
        for ref in reference_list:
            if ref["doi"] is not None:
                dois.append(ref["doi"])
            elif ref["arxivId"] is not None:
                arxiv_ids.append("arXiv:" + ref["arxivId"])
            else:
                pass

        arxiv_id_set = set(arxiv_ids)
        doi_set = set(dois)

        existing_papers = Paper.objects.filter(
            Q(doi__in=dois) | Q(alternate_ids__arxiv__in=arxiv_ids)
        )

        if reference_field == "referenced_by":
            for existing_paper in existing_papers:
                existing_paper.references.add(self)
        else:
            self.references.add(*existing_papers)

        arxiv_id_hits = set(
            existing_papers.filter(doi__isnull=True).values_list(
                "alternate_ids__arxiv", flat=True
            )
        )
        arxiv_id_misses = arxiv_id_set.difference(arxiv_id_hits)
        self._create_reference_papers_from_arxiv_misses(
            arxiv_id_misses, reference_field
        )

        doi_hits = set(existing_papers.values_list("doi", flat=True))
        doi_misses = doi_set.difference(doi_hits)
        self._create_reference_papers_from_doi_misses(doi_misses, reference_field)

        self.save()

    def _create_reference_papers_from_arxiv_misses(self, id_list, reference_field):
        id_count = len(id_list)
        for idx, current_id in enumerate(id_list):
            print(f"Creating paper from arxiv miss: {idx + 1} / {id_count}")
            arxiv_paper = Arxiv(id=current_id)
            arxiv_paper.create_paper()
            arxiv_paper.add_hubs()

    def _create_reference_papers_from_doi_misses(self, id_list, reference_field):
        id_count = len(id_list)

        for idx, current_id in enumerate(id_list):
            print(f"Creating paper from doi miss: {idx + 1} / {id_count}")

            if not current_id:
                continue

            new_paper = None
            hubs = []

            # NOTE: Each metadata provider gives us incomplete data.
            # Semantic Scholar gives hub identifiers but publish date
            # (only offers year).
            # Manubot lacks hub identifiers and is slow.
            # Crossref lacks the paper abstract and may give a partial publish
            # date.
            #
            # Here I first create the paper with Semantic Scholar because it
            # gives the most complete data for our current frontend views and
            # it is faster than Manubot.

            crossref_paper = Crossref(id=current_id)

            semantic_paper = SemanticScholar(
                current_id, id_type=SemanticScholar.ID_TYPES["doi"]
            )
            if semantic_paper is not None:
                if semantic_paper.hub_candidates is not None:
                    HUB_INSTANCE = 0
                    hubs = [
                        Hub.objects.get_or_create(name=hub_name.lower())[HUB_INSTANCE]
                        for hub_name in semantic_paper.hub_candidates
                    ]
                # TODO: Restructure this to not use transaction atomic?
                try:
                    print("Trying semantic scholar")
                    with transaction.atomic():
                        new_paper = semantic_paper.create_paper()
                        new_paper.paper_publish_date = crossref_paper.paper_publish_date
                except Exception as e:
                    print(f"Error creating semantic paper: {e}", "Falling back...")
                    try:
                        print("Trying manubot")
                        new_paper = Paper.create_manubot_paper(current_id)
                    except Exception as e:
                        print(f"Error creating manubot paper: {e}", "Falling back...")
                        try:
                            print("Trying crossref")
                            with transaction.atomic():
                                new_paper = crossref_paper.create_paper()
                                new_paper.abstract = semantic_paper.abstract
                        except Exception as e:
                            print(
                                f"Error creating crossref paper: {e}",
                            )

            if new_paper is not None:
                new_paper.hubs.add(*hubs)

                if reference_field == "referenced_by":
                    new_paper.references.add(self)
                else:
                    self.references.add(new_paper)
                try:
                    new_paper.save()
                except Exception as e:
                    print(f"Error saving reference paper: {e}")
            else:
                print("No new paper")

    def get_boost_amount(self):
        purchases = self.purchases.filter(
            paid_status=Purchase.PAID, amount__gt=0, boost_time__gt=0
        )
        if purchases.exists():
            boost_amount = (
                purchases.annotate(amount_as_int=Cast("amount", IntegerField()))
                .aggregate(sum=Sum("amount_as_int"))
                .get("sum", 0)
            )
            return boost_amount
        return 0

    def reset_cache(self, use_celery=True):
        if use_celery:
            celery_paper_reset_cache.apply_async((self.id,), priority=2)
        else:
            celery_paper_reset_cache(self.id)

    def get_license(self, save=True):
        pdf_license = self.pdf_license
        if pdf_license:
            return pdf_license

        csl_item = self.csl_item
        retrieved_csl = False
        if not csl_item:
            fields = ["doi", "url", "pdf_url"]
            for field in fields:
                item = getattr(self, field)
                if not item:
                    continue
                try:
                    if field == "doi":
                        csl_item = get_doi_csl_item(item)
                    else:
                        csl_item = get_csl_item(item)

                    if csl_item:
                        retrieved_csl = True
                        break
                except Exception as e:
                    sentry.log_error(e)

        if not csl_item:
            return None

        if retrieved_csl and save:
            self.csl_item = csl_item
            self.save()

        best_openly_licensed_pdf = {}
        try:
            unpaywall = Unpaywall.from_csl_item(csl_item)
            best_openly_licensed_pdf = unpaywall.best_openly_licensed_pdf
        except Exception as e:
            sentry.log_error(e)

        if not best_openly_licensed_pdf:
            return None

        license = best_openly_licensed_pdf.get("license", None)
        if save:
            self.pdf_license = license
            self.save()
        return license

    def set_paper_completeness(self):
        if self.abstract and self.file:
            self.completeness = self.COMPLETE
        elif self.abstract or self.file:
            self.completeness = self.PARTIAL
        else:
            self.completeness = self.INCOMPLETE
        self.save()


class MetadataRetrievalAttempt(models.Model):
    CROSSREF_DOI = "CROSSREF_DOI"
    CROSSREF_QUERY = "CROSSREF_QUERY"
    MANUBOT_DOI = "MANUBOT_DOI"
    MANUBOT_PDF_URL = "MANUBOT_PDF_URL"
    MANUBOT_URL = "MANUBOT_URL"
    PARSE_PDF = "PARSE_PDF"
    PDF_FROM_URL = "PDF_FROM_URL"

    METHOD_CHOICES = [
        (CROSSREF_DOI, CROSSREF_DOI),
        (CROSSREF_QUERY, CROSSREF_QUERY),
        (MANUBOT_DOI, MANUBOT_DOI),
        (MANUBOT_PDF_URL, MANUBOT_PDF_URL),
        (MANUBOT_URL, MANUBOT_URL),
        (PARSE_PDF, PARSE_PDF),
        (PDF_FROM_URL, PDF_FROM_URL),
    ]

    POPULATE_METADATA_METHODS = {
        MANUBOT_URL: populate_metadata_from_manubot_url,
        MANUBOT_PDF_URL: populate_metadata_from_manubot_pdf_url,
        PDF_FROM_URL: populate_pdf_url_from_journal_url,
        PARSE_PDF: populate_metadata_from_pdf,
        CROSSREF_QUERY: populate_metadata_from_crossref,
    }

    # TODO use mixin here
    created_date = models.DateTimeField(auto_now_add=True)
    updated_date = models.DateTimeField(auto_now_add=True)
    paper = models.ForeignKey(
        Paper, on_delete=models.CASCADE, related_name="metadata_retrieval_attempts"
    )
    method = models.CharField(choices=METHOD_CHOICES, max_length=125)

    @classmethod
    def get_url_method_priority_list(cls, url):
        """
        Evaluates the url and returns the methods in the order they should be
        attempted to retrieve metadata.
        """
        methods = []
        if check_url_contains_pdf(url):
            methods.append(cls.MANUBOT_PDF_URL)
            # TODO: Create util functions for these methods
            methods.append(cls.PARSE_PDF)
            methods.append(cls.CROSSREF_QUERY)
        else:
            methods.append(cls.PDF_FROM_URL)
            # methods.append(cls.MANUBOT_PDF_URL)
            methods.append(cls.MANUBOT_URL)
        return methods


class Figure(models.Model):
    FIGURE = "FIGURE"
    PREVIEW = "PREVIEW"
    FIGURE_TYPE_CHOICES = [(FIGURE, "Figure"), (PREVIEW, "Preview")]

    CREATED_LOCATION_PROGRESS = CREATED_LOCATIONS["PROGRESS"]
    CREATED_LOCATION_CHOICES = [(CREATED_LOCATION_PROGRESS, "Progress")]

    file = models.FileField(
        upload_to="uploads/figures/%Y/%m/%d", default=None, null=True, blank=True
    )
    paper = models.ForeignKey(Paper, on_delete=models.CASCADE, related_name="figures")
    figure_type = models.CharField(choices=FIGURE_TYPE_CHOICES, max_length=16)
    created_date = models.DateTimeField(auto_now_add=True)
    updated_date = models.DateTimeField(auto_now=True)
    created_by = models.ForeignKey(
        "user.User", on_delete=models.SET_NULL, related_name="figures", null=True
    )
    created_location = models.CharField(
        choices=CREATED_LOCATION_CHOICES,
        max_length=255,
        default=None,
        null=True,
        blank=True,
    )


# TODO: calvinhlee - remove this model once migration is confirmed to be good.
class Vote(models.Model):
    UPVOTE = 1
    DOWNVOTE = 2
    VOTE_TYPE_CHOICES = [
        (UPVOTE, "Upvote"),
        (DOWNVOTE, "Downvote"),
    ]
    paper = models.ForeignKey(
        Paper,
        on_delete=models.CASCADE,
        related_name="votes_legacy",
        related_query_name="vote_legacy",
    )
    created_by = models.ForeignKey(
        "user.User",
        on_delete=models.CASCADE,
        related_name="paper_votes",
        related_query_name="paper_vote",
    )
    created_date = models.DateTimeField(auto_now_add=True, db_index=True)
    updated_date = models.DateTimeField(auto_now=True, db_index=True)
    vote_type = models.IntegerField(choices=VOTE_TYPE_CHOICES)
    is_removed = models.BooleanField(default=False, blank=True, null=True)

    class Meta:
        constraints = [
            models.UniqueConstraint(
                fields=["paper", "created_by"], name="unique_paper_vote"
            )
        ]

    def __str__(self):
        return "{} - {}".format(self.created_by, self.vote_type)


# TODO: calvinhlee - remove this model once migration is confirmed to be good.
class Flag(models.Model):
    paper = models.ForeignKey(
        Paper,
        on_delete=models.CASCADE,
        related_name="flags_legacy",
        related_query_name="flag_legacy",
    )
    created_by = models.ForeignKey(
        "user.User",
        on_delete=models.CASCADE,
        related_name="paper_flags",
        related_query_name="paper_flag",
    )
    created_date = models.DateTimeField(auto_now_add=True)
    updated_date = models.DateTimeField(auto_now=True)
    reason = models.CharField(max_length=255, blank=True)

    class Meta:
        constraints = [
            models.UniqueConstraint(
                fields=["paper", "created_by"], name="unique_paper_flag"
            )
        ]


class AdditionalFile(models.Model):
    file = models.FileField(
        max_length=1024,
        upload_to="uploads/paper_additional_files/%Y/%m/%d",
        default=None,
        null=True,
        blank=True,
    )
    paper = models.ForeignKey(
        Paper,
        on_delete=models.CASCADE,
        related_name="additional_files",
        related_query_name="additional_file",
    )
    created_by = models.ForeignKey(
        "user.User",
        on_delete=models.SET_NULL,
        null=True,
        blank=True,
        related_name="paper_additional_files",
        related_query_name="paper_additional_file",
    )
    created_date = models.DateTimeField(auto_now_add=True)
    updated_date = models.DateTimeField(auto_now=True)<|MERGE_RESOLUTION|>--- conflicted
+++ resolved
@@ -252,7 +252,6 @@
             return "titleless paper"
 
     @property
-<<<<<<< HEAD
     def score(self):
         # TODO: calvinhlee - remove this to use GRM after vote migration
         return self.paper_score
@@ -261,9 +260,6 @@
     def display_title(self):
         return self.title or self.paper_title
 
-    @property
-=======
->>>>>>> eaf76b3a
     def uploaded_date(self):
         return self.created_date
 

from django_filters.rest_framework import DjangoFilterBackend
from rest_framework import status, viewsets
from rest_framework.decorators import action
from rest_framework.filters import SearchFilter, OrderingFilter
from rest_framework.permissions import IsAuthenticatedOrReadOnly
from rest_framework.response import Response

<<<<<<< HEAD
from .models import Paper, Vote
from .serializers import PaperSerializer, VoteSerializer
from reputation.permissions import CreatePaper, UpvotePaper
from .filters import *
=======
from .models import Flag, Paper, Vote
from .permissions import (
    CreatePaper,
    FlagPaper,
    IsAuthor,
    UpdatePaper,
    UpvotePaper,
    DownvotePaper
)
from .serializers import FlagSerializer, PaperSerializer, VoteSerializer

>>>>>>> 029a823b

class PaperViewSet(viewsets.ModelViewSet):
    queryset = Paper.objects.all()
    serializer_class = PaperSerializer
    filter_backends = (SearchFilter, DjangoFilterBackend, OrderingFilter)
    search_fields = ('title', 'doi')
    filter_class = PaperFilter

    # Optional attributes
    permission_classes = [
        IsAuthenticatedOrReadOnly
        & CreatePaper
        & UpdatePaper
    ]

    @action(
        detail=True,
        methods=['post', 'put', 'patch'],
        permission_classes=[IsAuthor]
    )
    def assign_moderator(self, request, pk=None):
        '''Assign users as paper moderators'''
        paper = self.get_object()
        moderators = request.data.get('moderators')
        if not isinstance(moderators, list):
            moderators = [moderators]
        paper.moderators.add(*moderators)
        paper.save()
        return Response(PaperSerializer(paper).data)

    @action(
        detail=True,
        methods=['post'],
        permission_classes=[FlagPaper]  # Also applies to delete_flag below
    )
    def flag(self, request, pk=None):
        paper = self.get_object()
        reason = request.data.get('reason')
        flag = Flag.objects.create(
            paper=paper,
            created_by=request.user,
            reason=reason
        )
        return Response(FlagSerializer(flag).data, status=201)

    @flag.mapping.delete
    def delete_flag(self, request, pk=None):
        try:
            flag = Flag.objects.get(
                paper=pk,
                created_by=request.user.id
            )
            flag_id = flag.id
            flag.delete()
            return Response(flag_id, status=200)
        except Exception as e:
            return Response(f'Failed to delete flag: {e}', status=400)

    @action(detail=True, methods=['get'])
    def user_vote(self, request, pk=None):
        paper = self.get_object()
        user = request.user
        vote = retrieve_vote(user, paper)
        return get_vote_response(vote, 200)

    @action(
        detail=True,
        methods=['post', 'put', 'patch'],
        permission_classes=[UpvotePaper]
    )
    def upvote(self, request, pk=None):
        paper = self.get_object()
        user = request.user

        vote_exists = find_vote(user, paper, Vote.UPVOTE)

        if vote_exists:
            return Response(
                'This vote already exists',
                status=status.HTTP_400_BAD_REQUEST
            )
        response = update_or_create_vote(user, paper, Vote.UPVOTE)
        return response

    @action(
        detail=True,
        methods=['post', 'put', 'patch'],
        permission_classes=[DownvotePaper]
    )
    def downvote(self, request, pk=None):
        paper = self.get_object()
        user = request.user

        vote_exists = find_vote(user, paper, Vote.DOWNVOTE)

        if vote_exists:
            return Response(
                'This vote already exists',
                status=status.HTTP_400_BAD_REQUEST
            )
        response = update_or_create_vote(user, paper, Vote.DOWNVOTE)
        return response


def find_vote(user, paper, vote_type):
    vote = Vote.objects.filter(
        paper=paper,
        created_by=user,
        vote_type=vote_type
    )
    if vote:
        return True
    return False


def update_or_create_vote(user, paper, vote_type):
    vote = retrieve_vote(user, paper)

    if vote:
        vote.vote_type = vote_type
        vote.save()
        return get_vote_response(vote, 200)
    vote = create_vote(user, paper, vote_type)
    return get_vote_response(vote, 201)


def get_vote_response(vote, status_code):
    serializer = VoteSerializer(vote)
    return Response(serializer.data, status=status_code)


def retrieve_vote(user, paper):
    try:
        return Vote.objects.get(
            paper=paper,
            created_by=user.id
        )
    except Vote.DoesNotExist:
        return None


def create_vote(user, paper, vote_type):
    vote = Vote.objects.create(
        created_by=user,
        paper=paper,
        vote_type=vote_type
    )
    return vote<|MERGE_RESOLUTION|>--- conflicted
+++ resolved
@@ -5,12 +5,7 @@
 from rest_framework.permissions import IsAuthenticatedOrReadOnly
 from rest_framework.response import Response
 
-<<<<<<< HEAD
-from .models import Paper, Vote
-from .serializers import PaperSerializer, VoteSerializer
-from reputation.permissions import CreatePaper, UpvotePaper
 from .filters import *
-=======
 from .models import Flag, Paper, Vote
 from .permissions import (
     CreatePaper,
@@ -21,8 +16,6 @@
     DownvotePaper
 )
 from .serializers import FlagSerializer, PaperSerializer, VoteSerializer
-
->>>>>>> 029a823b
 
 class PaperViewSet(viewsets.ModelViewSet):
     queryset = Paper.objects.all()

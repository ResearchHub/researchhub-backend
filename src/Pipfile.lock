--- conflicted
+++ resolved
@@ -99,7 +99,6 @@
             "extras": [
                 "redis"
             ],
-<<<<<<< HEAD
             "version": "==1.13.49"
             "version": "==1.14.2"
         },
@@ -107,8 +106,6 @@
             "extras": [
                 "redis"
             ],
-=======
->>>>>>> 73f82c6e
             "hashes": [
                 "sha256:7c544f37a84a5eadc44cab1aa8c9580dff94636bb81978cdf9bf8012d9ea7d8f",
                 "sha256:d3363bb5df72d74420986a435449f3c3979285941dff57d5d97ecba352a0e3e2"

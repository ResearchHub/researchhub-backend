{
    "_meta": {
        "hash": {
<<<<<<< HEAD
            "sha256": "03dab3963220415a0105db9490b8e2ed29e62fc8b618c0985d950dadf9cb2c48"
=======
            "sha256": "d05d34c9d54638802adc3fbaae8c87aa147a83b0b5ba328a016cdde6d65dd1bb"
>>>>>>> 0c58f5e9
        },
        "pipfile-spec": 6,
        "requires": {
            "python_version": "3.7"
        },
        "sources": [
            {
                "name": "pypi",
                "url": "https://pypi.org/simple",
                "verify_ssl": true
            }
        ]
    },
    "default": {
        "aspy.yaml": {
            "hashes": [
                "sha256:463372c043f70160a9ec950c3f1e4c3a82db5fca01d334b6bc89c7164d744bdc",
                "sha256:e7c742382eff2caed61f87a39d13f99109088e5e93f04d76eb8d4b28aa143f45"
            ],
            "version": "==1.3.0"
        },
        "attrdict": {
            "hashes": [
                "sha256:35c90698b55c683946091177177a9e9c0713a0860f0e049febd72649ccd77b70",
                "sha256:9432e3498c74ff7e1b20b3d93b45d766b71cbffa90923496f82c4ae38b92be34"
            ],
            "version": "==2.0.1"
        },
        "attrs": {
            "hashes": [
                "sha256:08a96c641c3a74e44eb59afb61a24f2cb9f4d7188748e76ba4bb5edfa3cb7d1c",
                "sha256:f7b7ce16570fe9965acd6d30101a28f62fb4a7f9e926b3bbc9b61f8b04247e72"
            ],
            "version": "==19.3.0"
        },
        "base58": {
            "hashes": [
                "sha256:1e42993c0628ed4f898c03b522b26af78fb05115732549b21a028bc4633d19ab",
                "sha256:6aa0553e477478993588303c54659d15e3c17ae062508c854a8b752d07c716bd",
                "sha256:9a793c599979c497800eb414c852b80866f28daaed5494703fc129592cc83e60"
            ],
            "version": "==1.0.3"
        },
        "beautifulsoup4": {
            "hashes": [
                "sha256:05fd825eb01c290877657a56df4c6e4c311b3965bda790c613a3d6fb01a5462a",
                "sha256:9fbb4d6e48ecd30bcacc5b63b94088192dcda178513b2ae3c394229f8911b887",
                "sha256:e1505eeed31b0f4ce2dbb3bc8eb256c04cc2b3b72af7d551a4ab6efd5cbe5dae"
            ],
            "version": "==4.8.2"
        },
        "boto": {
            "hashes": [
                "sha256:147758d41ae7240dc989f0039f27da8ca0d53734be0eb869ef16e3adcfa462e8",
                "sha256:ea0d3b40a2d852767be77ca343b58a9e3a4b00d9db440efb8da74b4e58025e5a"
            ],
            "index": "pypi",
            "version": "==2.49.0"
        },
        "boto3": {
            "hashes": [
<<<<<<< HEAD
                "sha256:98fdd6fa754e17c0d9e87fbb464c43c7e72aaa6b4f78b418eba47b7d15deffee",
                "sha256:fdaae8edd63ae114107d375862069d17de23e00489a65169b8141ddee6bdf78b"
            ],
            "index": "pypi",
            "version": "==1.10.48"
        },
        "botocore": {
            "hashes": [
                "sha256:29370f50af7870661609fbfbc4ed01ef2fd531b87b98729700526d1a4b3a2f89",
                "sha256:7f60edf33c6f5b7c1c9b9377267bdc56495f52704607f713d4c3bd1d82a08334"
            ],
            "version": "==1.13.48"
        },
        "celery": {
            "extras": [
                "redis"
            ],
            "hashes": [
                "sha256:7c544f37a84a5eadc44cab1aa8c9580dff94636bb81978cdf9bf8012d9ea7d8f",
                "sha256:d3363bb5df72d74420986a435449f3c3979285941dff57d5d97ecba352a0e3e2"
=======
                "sha256:c532564961b4c589a0fcf64b892ca215ccef898155faf4c3ba77e6338bb3a8ac",
                "sha256:f2cf6fd3d1ee4aba511ba323b3d13a4331bbe4ff805eecca7d7a5aecb8482290"
            ],
            "index": "pypi",
            "version": "==1.10.46"
        },
        "botocore": {
            "hashes": [
                "sha256:1f42f1cc304ec5793c5031a81dc30dfbdf21dcf2d53c11d6c2644236835c1bb5",
                "sha256:79f22d99bf990ad6be760602713d537f0658d572bc04bc007c60b2c8c55d4286"
>>>>>>> 0c58f5e9
            ],
            "version": "==1.13.46"
        },
        "certifi": {
            "hashes": [
                "sha256:017c25db2a153ce562900032d5bc68e9f191e44e9a0f762f373977de9df1fbb3",
                "sha256:25b64c7da4cd7479594d035c08c2d809eb4aab3a26e5a990ea98cc450c320f1f"
            ],
            "version": "==2019.11.28"
        },
        "cfgv": {
            "hashes": [
                "sha256:edb387943b665bf9c434f717bf630fa78aecd53d5900d2e05da6ad6048553144",
                "sha256:fbd93c9ab0a523bf7daec408f3be2ed99a980e20b2d19b50fc184ca6b820d289"
            ],
            "version": "==2.0.1"
        },
        "chardet": {
            "hashes": [
                "sha256:84ab92ed1c4d4f16916e05906b6b75a6c0fb5db821cc65e70cbd64a3e2a5eaae",
                "sha256:fc323ffcaeaed0e0a02bf4d117757b98aed530d9ed4531e3e15460124c106691"
            ],
            "version": "==3.0.4"
        },
        "cssutils": {
            "hashes": [
                "sha256:a2fcf06467553038e98fea9cfe36af2bf14063eb147a70958cfcaa8f5786acaf",
                "sha256:c74dbe19c92f5052774eadb15136263548dd013250f1ed1027988e7fef125c8d"
            ],
            "version": "==1.0.2"
        },
        "cytoolz": {
            "hashes": [
                "sha256:82f5bba81d73a5a6b06f2a3553ff9003d865952fcb32e1df192378dd944d8a5c"
            ],
            "markers": "implementation_name == 'cpython'",
            "version": "==0.10.1"
        },
        "defusedxml": {
            "hashes": [
                "sha256:6687150770438374ab581bb7a1b327a847dd9c5749e396102de3fad4e8a3ef93",
                "sha256:f684034d135af4c6cbb949b8a4d2ed61634515257a67299e5f940fbaa34377f5"
            ],
            "version": "==0.6.0"
        },
        "django": {
            "hashes": [
                "sha256:662a1ff78792e3fd77f16f71b1f31149489434de4b62a74895bd5d6534e635a5",
                "sha256:687c37153486cf26c3fdcbdd177ef16de38dc3463f094b5f9c9955d91f277b14"
            ],
            "index": "pypi",
            "version": "==2.2.9"
        },
        "django-allauth": {
            "hashes": [
                "sha256:7ab91485b80d231da191d5c7999ba93170ef1bf14ab6487d886598a1ad03e1d8"
            ],
            "index": "pypi",
            "version": "==0.41.0"
        },
        "django-contrib-comments": {
            "hashes": [
                "sha256:b83320a86081a76bc0570e6cc0f924c0ced40b46ae9f5dd783ab2c745b449529",
                "sha256:d1232bade3094de07dcc205fc833204384e71ba9d30caadcb5bb2882ce8e8d31"
            ],
            "index": "pypi",
            "version": "==1.9.2"
        },
        "django-cors-headers": {
            "hashes": [
                "sha256:a5960addecc04527ab26617e51b8ed42f0adab4594b24bb0f3c33e2bd3857c3f",
                "sha256:a785b5f446f6635810776d9f5f5d23e6a2a2f728ea982648370afaf0dfdf2627"
            ],
            "index": "pypi",
            "version": "==3.2.1"
        },
        "django-elasticsearch-dsl": {
            "hashes": [
                "sha256:33dafbfe014829605176bdf79c7d08fd0be7a27232cbf3b0f0921d6026c57f63",
                "sha256:ca0ff7489e18d680674a97cd8f3fb11ea239fb5dc1713abda48f799b8cf7c022"
            ],
            "index": "pypi",
            "version": "==7.1.1"
        },
        "django-elasticsearch-dsl-drf": {
            "hashes": [
                "sha256:f58e60b2ae8a90d7fc6491236ea6c317f98d2824f9c9757781af3a8275d1d68c",
                "sha256:fc13b0ee2f6d7d7b16fa408b79779b7337cc5192871ab8570d23cff1812385f9"
            ],
            "index": "pypi",
            "version": "==0.20.5"
        },
        "django-extensions": {
            "hashes": [
                "sha256:a9db7c56a556d244184f589f2437b4228de86ee45e5ebb837fb20c6d54e95ea5",
                "sha256:b58320d3fe3d6ae7d1d8e38959713fa92272f4921e662d689058d942a5b444f7"
            ],
            "index": "pypi",
            "version": "==2.2.5"
        },
        "django-filter": {
            "hashes": [
                "sha256:558c727bce3ffa89c4a7a0b13bc8976745d63e5fd576b3a9a851650ef11c401b",
                "sha256:c3deb57f0dd7ff94d7dce52a047516822013e2b441bed472b722a317658cfd14"
            ],
            "index": "pypi",
            "version": "==2.2.0"
        },
        "django-inlinecss": {
            "hashes": [
                "sha256:5a014278b017a07d9d0babe2bf1bc75a52e184fb0ed26e333e8ff0d8e777b9e2",
                "sha256:eddcb295a35fcddf4fce26f9c232c472a9283b954aaf084641d0718415bd694b"
            ],
            "index": "pypi",
            "version": "==0.3.0"
        },
        "django-nine": {
            "hashes": [
                "sha256:6364ae029da6b801fe7dcf9cdbdffb714a9bf0b95c8594f827032f19f99db198",
                "sha256:a58fda1d24781086025018d1c85d7a1a8e2ae99aa6a8a7e0f4fe16a582f13480"
            ],
            "version": "==0.2.2"
        },
        "django-rest-auth": {
            "hashes": [
                "sha256:f11e12175dafeed772f50d740d22caeab27e99a3caca24ec65e66a8d6de16571"
            ],
            "index": "pypi",
            "version": "==0.9.5"
        },
        "django-ses": {
            "hashes": [
                "sha256:8c9ded374a7f2b36300a8e3daa472cfebba339736efc5f57c98cb25c1e2ee23d",
                "sha256:f9769f684e7211132f17117e60b4418f121e474f0955e05075e491caaa21d834"
            ],
            "index": "pypi",
            "version": "==0.8.13"
        },
        "django-storages": {
            "hashes": [
                "sha256:0a9b7e620e969fb0797523695329ed223bf540bbfdf6cd163b061fc11dab2d1c",
                "sha256:9322ab74ba6371e2e0fccc350c741686ade829e43085597b26b07ae8955a0a00"
            ],
            "index": "pypi",
            "version": "==1.8"
        },
        "djangorestframework": {
            "hashes": [
                "sha256:05809fc66e1c997fd9a32ea5730d9f4ba28b109b9da71fccfa5ff241201fd0a4",
                "sha256:e782087823c47a26826ee5b6fa0c542968219263fb3976ec3c31edab23a4001f"
            ],
            "index": "pypi",
            "version": "==3.11.0"
        },
        "docutils": {
            "hashes": [
                "sha256:6c4f696463b79f1fb8ba0c594b63840ebd41f059e92b31957c46b74a4599b6d0",
                "sha256:9e4d7ecfc600058e07ba661411a2b7de2fd0fafa17d1a7f7361cd47b1175c827",
                "sha256:a2aeea129088da402665e92e0b25b04b073c04b2dce4ab65caaa38b7ce2e1a99"
            ],
            "version": "==0.15.2"
        },
        "elasticsearch": {
            "hashes": [
                "sha256:0140787216646e1eb7eb001f8146aff7071d7ca438854249787b6cc221ddd266",
                "sha256:283a6afa5dc08c21016c295b5237fbd9c74895b0b297ceb97c879ec7d67a5f47"
            ],
            "version": "==7.1.0"
        },
        "elasticsearch-dsl": {
            "hashes": [
                "sha256:3e3a5dbec143b8142c3db3710610306fc6294ba0d7a14403694b2dbc2d3ed641",
                "sha256:3f860e0304d703f63b458fea3782f09a823ab07da7ee84ae4bff1aa63e22aedb"
            ],
            "version": "==7.1.0"
        },
        "entrypoints": {
            "hashes": [
                "sha256:589f874b313739ad35be6e0cd7efde2a4e9b6fea91edcc34e58ecbb8dbe56d19",
                "sha256:c70dd71abe5a8c85e55e12c19bd91ccfeec11a6e99044204511f9ed547d48451"
            ],
            "version": "==0.3"
        },
        "eth-abi": {
            "hashes": [
                "sha256:a8f3cc48a057dfcc77d4138920d482a9b0d3044e0ad68f0bc1bd8762720e0c13",
                "sha256:ca76f5e64bc1d7a89edd7ab88dbf1afc21956f91b7ac00e062c4db5d8cd6e0c5"
            ],
            "version": "==2.1.0"
        },
        "eth-account": {
            "hashes": [
                "sha256:bf857f800a3cb6a7d0535850dfc229fbfb9d04b124cdd0969881d6d5ec9cb645",
                "sha256:fa8308c1d280cfde28455d8c031c3a048c8811e502e750ec0d2cff76988dcd0b"
            ],
            "version": "==0.4.0"
        },
        "eth-hash": {
            "extras": [
                "pycryptodome"
            ],
            "hashes": [
                "sha256:1b9cb34dd3cd99c85c2bd6a1420ceae39a2eee8bf080efd264bcda8be3edecc8",
                "sha256:499dc02d098f69856d1a6dd005529c16174157d4fb2a9fe20c41f69e39f8f176"
            ],
            "version": "==0.2.0"
        },
        "eth-keyfile": {
            "hashes": [
                "sha256:70d734af17efdf929a90bb95375f43522be4ed80c3b9e0a8bca575fb11cd1159",
                "sha256:939540efb503380bc30d926833e6a12b22c6750de80feef3720d79e5a79de47d"
            ],
            "version": "==0.5.1"
        },
        "eth-keys": {
            "hashes": [
                "sha256:d1cdcd6b2118edf5dcd112ba6efc4b187b028c5c7d6af6ca04d90b7af94a1c58",
                "sha256:e15a0140852552ec3eb07e9731e23d390aea4bae892022279af42ce32e9c2620"
            ],
            "version": "==0.2.4"
        },
        "eth-rlp": {
            "hashes": [
                "sha256:05d8456981d85e16a9afa57f2f2c3356af5d1c49499cc8512cfcdc034b90dde5",
                "sha256:a94744c207ea731a7266bd0894179dc6e51a6a8965316000c8e823b5d7e07694"
            ],
            "version": "==0.1.2"
        },
        "eth-typing": {
            "hashes": [
                "sha256:2f3e1f891226148898b219bd94674a9af06c2d75d8cdd8c6722227b472cbd4d4",
                "sha256:cf9e5e9fb62cfeb1027823328569315166851c65c5774604d801b6b926ff65bc"
            ],
            "version": "==2.2.1"
        },
        "eth-utils": {
            "hashes": [
                "sha256:8358318685e7a7666b148b07df3c4d409435b424dce18501e79920aa52bcaba7",
                "sha256:f398c649859cda5ef7c4ee2753468038d93be7d864de7631c06c3e73a7060649"
            ],
            "version": "==1.8.4"
        },
        "flake8": {
            "hashes": [
                "sha256:45681a117ecc81e870cbf1262835ae4af5e7a8b08e40b944a8a6e6b895914cfb",
                "sha256:49356e766643ad15072a789a20915d3c91dc89fd313ccd71802303fd67e4deca"
            ],
            "index": "pypi",
            "version": "==3.7.9"
        },
        "future": {
            "hashes": [
                "sha256:b1bead90b70cf6ec3f0710ae53a525360fa360d306a86583adc6bf83a4db537d"
            ],
            "version": "==0.18.2"
        },
        "hexbytes": {
            "hashes": [
                "sha256:438ba9a28dfcda2c2276954b4310f9af1604fb198bfe5ac44c6518feaf6d376a",
                "sha256:9e8b3e3dc4a7de23c0cf1bb3c3edfcc1f0df4b78927bad63816c27a027b8b7d1"
            ],
            "version": "==0.2.0"
        },
        "identify": {
            "hashes": [
                "sha256:6f44e637caa40d1b4cb37f6ed3b262ede74901d28b1cc5b1fc07360871edd65d",
                "sha256:72e9c4ed3bc713c7045b762b0d2e2115c572b85abfc1f4604f5a4fd4c6642b71"
            ],
            "version": "==1.4.9"
        },
        "idna": {
            "hashes": [
                "sha256:c357b3f628cf53ae2c4c05627ecc484553142ca23264e593d327bcde5e9c3407",
                "sha256:ea8b7f6188e6fa117537c3df7da9fc686d485087abf6ac197f9c46432f7e4a3c"
            ],
            "version": "==2.8"
        },
        "importlib-metadata": {
            "hashes": [
                "sha256:073a852570f92da5f744a3472af1b61e28e9f78ccf0c9117658dc32b15de7b45",
                "sha256:d95141fbfa7ef2ec65cfd945e2af7e5a6ddbd7c8d9a25e66ff3be8e3daf9f60f"
            ],
            "markers": "python_version < '3.8'",
            "version": "==1.3.0"
        },
        "ipfshttpclient": {
            "hashes": [
                "sha256:0a199a1005fe44bff9da28b5af4785b0b09ca700baac9d1e26718fe23fe89bb7",
                "sha256:bee95c500edf669bb8a984d5588fc133fda9ec67845c5688bcbbea030a03f10f"
            ],
            "version": "==0.4.12"
        },
        "jmespath": {
            "hashes": [
                "sha256:3720a4b1bd659dd2eecad0666459b9788813e032b83e7ba58578e48254e0a0e6",
                "sha256:bde2aef6f44302dfb30320115b17d030798de8c4110e28d5cf6cf91a7a31074c"
            ],
            "version": "==0.9.4"
        },
        "jsonschema": {
            "hashes": [
                "sha256:4e5b3cf8216f577bee9ce139cbe72eca3ea4f292ec60928ff24758ce626cd163",
                "sha256:c8a85b28d377cc7737e46e2d9f2b4f44ee3c0e1deac6bf46ddefc7187d30797a"
            ],
            "version": "==3.2.0"
        },
        "lru-dict": {
            "hashes": [
                "sha256:365457660e3d05b76f1aba3e0f7fedbfcd6528e97c5115a351ddd0db488354cc"
            ],
            "version": "==1.1.6"
        },
        "manubot": {
            "git": "https://github.com/manubot/manubot",
            "ref": "36bc1c4ff3dfc135dbb3dd200432aa2f1342da3e"
        },
        "mccabe": {
            "hashes": [
                "sha256:ab8a6258860da4b6677da4bd2fe5dc2c659cff31b3ee4f7f5d64e79735b80d42",
                "sha256:dd8d182285a0fe56bace7f45b5e7d1a6ebcbf524e8f3bd87eb0f125271b8831f"
            ],
            "version": "==0.6.1"
        },
        "more-itertools": {
            "hashes": [
                "sha256:b84b238cce0d9adad5ed87e745778d20a3f8487d0f0cb8b8a586816c7496458d",
                "sha256:c833ef592a0324bcc6a60e48440da07645063c453880c9477ceb22490aec1564"
            ],
            "version": "==8.0.2"
        },
        "multiaddr": {
            "hashes": [
                "sha256:30b2695189edc3d5b90f1c303abb8f02d963a3a4edf2e7178b975eb417ab0ecf",
                "sha256:5c0f862cbcf19aada2a899f80ef896ddb2e85614e0c8f04dd287c06c69dac95b"
            ],
            "version": "==0.0.9"
        },
        "mypy-extensions": {
            "hashes": [
                "sha256:090fedd75945a69ae91ce1303b5824f428daf5a028d2f6ab8a299250a846f15d",
                "sha256:2d82818f5bb3e369420cb3c4060a7970edba416647068eb4c5343488a6c604a8"
            ],
            "version": "==0.4.3"
        },
        "netaddr": {
            "hashes": [
                "sha256:38aeec7cdd035081d3a4c306394b19d677623bf76fa0913f6695127c7753aefd",
                "sha256:56b3558bd71f3f6999e4c52e349f38660e54a7a8a9943335f73dfc96883e08ca"
            ],
            "version": "==0.7.19"
        },
        "nodeenv": {
            "hashes": [
                "sha256:ad8259494cf1c9034539f6cced78a1da4840a4b157e23640bc4a0c0546b0cb7a"
            ],
            "version": "==1.3.3"
        },
        "oauthlib": {
            "hashes": [
                "sha256:bee41cc35fcca6e988463cacc3bcb8a96224f470ca547e697b604cc697b2f889",
                "sha256:df884cd6cbe20e32633f1db1072e9356f53638e4361bef4e8b03c9127c9328ea"
            ],
            "version": "==3.1.0"
        },
        "parsimonious": {
            "hashes": [
                "sha256:3add338892d580e0cb3b1a39e4a1b427ff9f687858fdd61097053742391a9f6b"
            ],
            "version": "==0.8.1"
        },
        "postgres": {
            "hashes": [
                "sha256:85649aed35fc109c8413ffa5d167ff003f76e978e726f65340bf949ab7cd22ab",
                "sha256:ada2608527d56058ac2f72b5b0671a4893e04207d63059279ce9196436b98637"
            ],
            "index": "pypi",
            "version": "==3.0.0"
        },
        "pre-commit": {
            "hashes": [
                "sha256:8f48d8637bdae6fa70cc97db9c1dd5aa7c5c8bf71968932a380628c25978b850",
                "sha256:f92a359477f3252452ae2e8d3029de77aec59415c16ae4189bcfba40b757e029"
            ],
            "index": "pypi",
            "version": "==1.21.0"
        },
        "protobuf": {
            "hashes": [
                "sha256:0329e86a397db2a83f9dcbe21d9be55a47f963cdabc893c3a24f4d3a8f117c37",
                "sha256:0a7219254afec0d488211f3d482d8ed57e80ae735394e584a98d8f30a8c88a36",
                "sha256:14d6ac53df9cb5bb87c4f91b677c1bc5cec9c0fd44327f367a3c9562de2877c4",
                "sha256:180fc364b42907a1d2afa183ccbeffafe659378c236b1ec3daca524950bb918d",
                "sha256:3d7a7d8d20b4e7a8f63f62de2d192cfd8b7a53c56caba7ece95367ca2b80c574",
                "sha256:3f509f7e50d806a434fe4a5fbf602516002a0f092889209fff7db82060efffc0",
                "sha256:4571da974019849201fc1ec6626b9cea54bd11b6bed140f8f737c0a33ea37de5",
                "sha256:56bd1d84fbf4505c7b73f04de987eef5682e5752c811141b0186a3809bfb396f",
                "sha256:680c668d00b5eff08b86aef9e5ba9a705e621ea05d39071cfea8e28cb2400946",
                "sha256:6b5b947dc8b3f2aec0eaad65b0b5113fcd642c358c31357c647da6281ee31104",
                "sha256:6e96dffaf4d0a9a329e528b353ba62fd9ef13599688723d96bc9c165d0b6871e",
                "sha256:919f0d6f6addc836d08658eba3b52be2e92fd3e76da3ce00c325d8e9826d17c7",
                "sha256:9c7b19c30cf0644afd0e4218b13f637ce54382fdcb1c8f75bf3e84e49a5f6d0a",
                "sha256:a2e6f57114933882ec701807f217df2fb4588d47f71f227c0a163446b930d507",
                "sha256:a6b970a2eccfcbabe1acf230fbf112face1c4700036c95e195f3554d7bcb04c1",
                "sha256:bc45641cbcdea068b67438244c926f9fd3e5cbdd824448a4a64370610df7c593",
                "sha256:d61b14a9090da77fe87e38ba4c6c43d3533dcbeb5d84f5474e7ac63c532dcc9c",
                "sha256:d6faf5dbefb593e127463f58076b62fcfe0784187be8fe1aa9167388f24a22a1"
            ],
            "version": "==3.11.2"
        },
        "psycopg2-binary": {
            "hashes": [
                "sha256:040234f8a4a8dfd692662a8308d78f63f31a97e1c42d2480e5e6810c48966a29",
                "sha256:086f7e89ec85a6704db51f68f0dcae432eff9300809723a6e8782c41c2f48e03",
                "sha256:18ca813fdb17bc1db73fe61b196b05dd1ca2165b884dd5ec5568877cabf9b039",
                "sha256:19dc39616850342a2a6db70559af55b22955f86667b5f652f40c0e99253d9881",
                "sha256:2166e770cb98f02ed5ee2b0b569d40db26788e0bf2ec3ae1a0d864ea6f1d8309",
                "sha256:3a2522b1d9178575acee4adf8fd9f979f9c0449b00b4164bb63c3475ea6528ed",
                "sha256:3aa773580f85a28ffdf6f862e59cb5a3cc7ef6885121f2de3fca8d6ada4dbf3b",
                "sha256:3b5deaa3ee7180585a296af33e14c9b18c218d148e735c7accf78130765a47e3",
                "sha256:407af6d7e46593415f216c7f56ba087a9a42bd6dc2ecb86028760aa45b802bd7",
                "sha256:4c3c09fb674401f630626310bcaf6cd6285daf0d5e4c26d6e55ca26a2734e39b",
                "sha256:4c6717962247445b4f9e21c962ea61d2e884fc17df5ddf5e35863b016f8a1f03",
                "sha256:50446fae5681fc99f87e505d4e77c9407e683ab60c555ec302f9ac9bffa61103",
                "sha256:5057669b6a66aa9ca118a2a860159f0ee3acf837eda937bdd2a64f3431361a2d",
                "sha256:5dd90c5438b4f935c9d01fcbad3620253da89d19c1f5fca9158646407ed7df35",
                "sha256:659c815b5b8e2a55193ede2795c1e2349b8011497310bb936da7d4745652823b",
                "sha256:69b13fdf12878b10dc6003acc8d0abf3ad93e79813fd5f3812497c1c9fb9be49",
                "sha256:7a1cb80e35e1ccea3e11a48afe65d38744a0e0bde88795cc56a4d05b6e4f9d70",
                "sha256:7e6e3c52e6732c219c07bd97fff6c088f8df4dae3b79752ee3a817e6f32e177e",
                "sha256:7f42a8490c4fe854325504ce7a6e4796b207960dabb2cbafe3c3959cb00d1d7e",
                "sha256:84156313f258eafff716b2961644a4483a9be44a5d43551d554844d15d4d224e",
                "sha256:8578d6b8192e4c805e85f187bc530d0f52ba86c39172e61cd51f68fddd648103",
                "sha256:890167d5091279a27e2505ff0e1fb273f8c48c41d35c5b92adbf4af80e6b2ed6",
                "sha256:98e10634792ac0e9e7a92a76b4991b44c2325d3e7798270a808407355e7bb0a1",
                "sha256:9aadff9032e967865f9778485571e93908d27dab21d0fdfdec0ca779bb6f8ad9",
                "sha256:9f24f383a298a0c0f9b3113b982e21751a8ecde6615494a3f1470eb4a9d70e9e",
                "sha256:a73021b44813b5c84eda4a3af5826dd72356a900bac9bd9dd1f0f81ee1c22c2f",
                "sha256:afd96845e12638d2c44d213d4810a08f4dc4a563f9a98204b7428e567014b1cd",
                "sha256:b73ddf033d8cd4cc9dfed6324b1ad2a89ba52c410ef6877998422fcb9c23e3a8",
                "sha256:b8f490f5fad1767a1331df1259763b3bad7d7af12a75b950c2843ba319b2415f",
                "sha256:dbc5cd56fff1a6152ca59445178652756f4e509f672e49ccdf3d79c1043113a4",
                "sha256:eac8a3499754790187bb00574ab980df13e754777d346f85e0ff6df929bcd964",
                "sha256:eaed1c65f461a959284649e37b5051224f4db6ebdc84e40b5e65f2986f101a08"
            ],
            "version": "==2.8.4"
        },
        "psycopg2-pool": {
            "hashes": [
                "sha256:529c4100db56a3522cf680ce8d89e71511e37c7e0b1f120ce0dde0f13c6e5844",
                "sha256:de88615c24ddfc7ee314c566976cfed4bbb009211255f2773ea09e5f938ff400"
            ],
            "version": "==1.1"
        },
        "pycodestyle": {
            "hashes": [
                "sha256:95a2219d12372f05704562a14ec30bc76b05a5b297b21a5dfe3f6fac3491ae56",
                "sha256:e40a936c9a450ad81df37f549d676d127b1b66000a6c500caa2b085bc0ca976c"
            ],
            "version": "==2.5.0"
        },
        "pycryptodome": {
            "hashes": [
                "sha256:042ae873baadd0c33b4d699a5c5b976ade3233a979d972f98ca82314632d868c",
                "sha256:0502876279772b1384b660ccc91563d04490d562799d8e2e06b411e2d81128a9",
                "sha256:2de33ed0a95855735d5a0fc0c39603314df9e78ee8bbf0baa9692fb46b3b8bbb",
                "sha256:319e568baf86620b419d53063b18c216abf924875966efdfe06891b987196a45",
                "sha256:4372ec7518727172e1605c0843cdc5375d4771e447b8148c787b860260aae151",
                "sha256:48821950ffb9c836858d8fa09d7840b6df52eadd387a3c5acece55cb387743f9",
                "sha256:4b9533d4166ca07abdd49ce9d516666b1df944997fe135d4b21ac376aa624aff",
                "sha256:54456cf85130e01674d21fb1ab89ffccacb138a8ade88d72fa2b0ac898d2798b",
                "sha256:56fdd0e425f1b8fd3a00b6d96351f86226674974814c50534864d0124d48871f",
                "sha256:57b1b707363490c495ad0eeb38bd1b0e1697c497af25fad78d3a1ebf0477fd5b",
                "sha256:5c485ed6e9718ebcaa81138fa70ace9c563d202b56a8cee119b4085b023931f5",
                "sha256:63c103a22cbe9752f6ea9f1a0de129995bad91c4d03a66c67cffcf6ee0c9f1e1",
                "sha256:68fab8455efcbfe87c5d75015476f9b606227ffe244d57bfd66269451706e899",
                "sha256:6c2720696b10ae356040e888bde1239b8957fe18885ccf5e7b4e8dec882f0856",
                "sha256:72166c2ac520a5dbd2d90208b9c279161ec0861662a621892bd52fb6ca13ab91",
                "sha256:7c52308ac5b834331b2f107a490b2c27de024a229b61df4cdc5c131d563dfe98",
                "sha256:87d8d85b4792ca5e730fb7a519fbc3ed976c59dcf79c5204589c59afd56b9926",
                "sha256:896e9b6fd0762aa07b203c993fbbee7a1f1a4674c6886afd7bfa86f3d1be98a8",
                "sha256:8a799bea3c6617736e914a2e77c409f52893d382f619f088f8a80e2e21f573c1",
                "sha256:9d9945ac8375d5d8e60bd2a2e1df5882eaa315522eedf3ca868b1546dfa34eba",
                "sha256:9ef966c727de942de3e41aa8462c4b7b4bca70f19af5a3f99e31376589c11aac",
                "sha256:a168e73879619b467072509a223282a02c8047d932a48b74fbd498f27224aa04",
                "sha256:a30f501bbb32e01a49ef9e09ca1260e5ab49bf33a257080ec553e08997acc487",
                "sha256:a8ca2450394d3699c9f15ef25e8de9a24b401933716a1e39d37fa01f5fe3c58b",
                "sha256:aec4d42deb836b8fb3ba32f2ba1ef0d33dd3dc9d430b1479ee7a914490d15b5e",
                "sha256:b4af098f2a50f8d048ab12cabb59456585c0acf43d90ee79782d2d6d0ed59dba",
                "sha256:b55c60c321ac91945c60a40ac9896ac7a3d432bb3e8c14006dfd82ad5871c331",
                "sha256:c53348358408d94869059e16fba5ff3bef8c52c25b18421472aba272b9bb450f",
                "sha256:cbfd97f9e060f0d30245cd29fa267a9a84de9da97559366fca0a3f7655acc63f",
                "sha256:d3fe3f33ad52bf0c19ee6344b695ba44ffbfa16f3c29ca61116b48d97bd970fb",
                "sha256:e3a79a30d15d9c7c284a7734036ee8abdb5ca3a6f5774d293cdc9e1358c1dc10",
                "sha256:eec0689509389f19875f66ae8dedd59f982240cdab31b9f78a8dc266011df93a"
            ],
            "version": "==3.9.4"
        },
        "pyflakes": {
            "hashes": [
                "sha256:17dbeb2e3f4d772725c777fabc446d5634d1038f234e77343108ce445ea69ce0",
                "sha256:d976835886f8c5b31d47970ed689944a0262b5f3afa00a5a7b4dc81e5449f8a2"
            ],
            "version": "==2.1.1"
        },
        "pynliner": {
            "hashes": [
                "sha256:32da16ed8ba1fec775909e39f0ffa8e6e02a674b889286c9a2370c3c03f617a5",
                "sha256:83e7dd4d48001bebbe0a648d7089e94e21ffb74c5af2f582c47d8793ffe8628e"
            ],
            "version": "==0.8.0"
        },
        "pyrsistent": {
            "hashes": [
                "sha256:cdc7b5e3ed77bed61270a47d35434a30617b9becdf2478af76ad2c6ade307280"
            ],
            "version": "==0.15.7"
        },
        "python-dateutil": {
            "hashes": [
                "sha256:73ebfe9dbf22e832286dafa60473e4cd239f8592f699aa5adaf10050e6e1823c",
                "sha256:75bb3f31ea686f1197762692a9ee6a7550b59fc6ca3a1f4b5d7e32fb98e2da2a"
            ],
            "markers": "python_version >= '2.7'",
            "version": "==2.8.1"
        },
        "python3-openid": {
            "hashes": [
                "sha256:0086da6b6ef3161cfe50fb1ee5cceaf2cda1700019fda03c2c5c440ca6abe4fa",
                "sha256:628d365d687e12da12d02c6691170f4451db28d6d68d050007e4a40065868502"
            ],
            "version": "==3.1.0"
        },
        "pytz": {
            "hashes": [
                "sha256:1c557d7d0e871de1f5ccd5833f60fb2550652da6be2693c1e02300743d21500d",
                "sha256:b02c06db6cf09c12dd25137e563b31700d3b80fcc4ad23abb7a315f2789819be"
            ],
            "version": "==2019.3"
        },
        "pyyaml": {
            "hashes": [
                "sha256:0e7f69397d53155e55d10ff68fdfb2cf630a35e6daf65cf0bdeaf04f127c09dc",
                "sha256:2e9f0b7c5914367b0916c3c104a024bb68f269a486b9d04a2e8ac6f6597b7803",
                "sha256:35ace9b4147848cafac3db142795ee42deebe9d0dad885ce643928e88daebdcc",
                "sha256:38a4f0d114101c58c0f3a88aeaa44d63efd588845c5a2df5290b73db8f246d15",
                "sha256:483eb6a33b671408c8529106df3707270bfacb2447bf8ad856a4b4f57f6e3075",
                "sha256:4b6be5edb9f6bb73680f5bf4ee08ff25416d1400fbd4535fe0069b2994da07cd",
                "sha256:7f38e35c00e160db592091751d385cd7b3046d6d51f578b29943225178257b31",
                "sha256:8100c896ecb361794d8bfdb9c11fce618c7cf83d624d73d5ab38aef3bc82d43f",
                "sha256:c0ee8eca2c582d29c3c2ec6e2c4f703d1b7f1fb10bc72317355a746057e7346c",
                "sha256:e4c015484ff0ff197564917b4b4246ca03f411b9bd7f16e02a2f586eb48b6d04",
                "sha256:ebc4ed52dcc93eeebeae5cf5deb2ae4347b3a81c3fa12b0b8c976544829396a4"
            ],
            "version": "==5.2"
        },
        "requests": {
            "hashes": [
                "sha256:11e007a8a2aa0323f5a921e9e6a2d7e4e67d9877e85773fba9ba6419025cbeb4",
                "sha256:9cf5292fcd0f598c671cfc1e0d7d1a7f13bb8085e9a590f48c010551dc6c4b31"
            ],
            "version": "==2.22.0"
        },
        "requests-oauthlib": {
            "hashes": [
                "sha256:7f71572defaecd16372f9006f33c2ec8c077c3cfa6f5911a9a90202beb513f3d",
                "sha256:b4261601a71fd721a8bd6d7aa1cc1d6a8a93b4a9f5e96626f8e4d91e8beeaa6a"
            ],
            "version": "==1.3.0"
        },
        "rlp": {
            "hashes": [
                "sha256:27273fc2dbc3513c1e05ea6b8af28aac8745fb09c164e39e2ed2807bf7e1b342",
                "sha256:97b7e770f16442772311b33e6bc28b45318e7c8def69b9df16452304e224e9df"
            ],
            "version": "==1.2.0"
        },
        "s3transfer": {
            "hashes": [
                "sha256:6efc926738a3cd576c2a79725fed9afde92378aa5c6a957e3af010cb019fac9d",
                "sha256:b780f2411b824cb541dbcd2c713d0cb61c7d1bcadae204cdddda2b35cef493ba"
            ],
            "version": "==0.2.1"
        },
        "sentry-sdk": {
            "hashes": [
                "sha256:8e2d38dc58dc992280487e553ec3d97a424e4d179f4fad802ef3b08f64ccf4d8",
                "sha256:9b59e155229ea7d46a52b5c025d8c3c6d591e9dd9bb5f5f47310b2bb430038a8"
            ],
            "index": "pypi",
            "version": "==0.14.0"
        },
        "six": {
            "hashes": [
                "sha256:1f1b7d42e254082a9db6279deae68afb421ceba6158efa6131de7b3003ee93fd",
                "sha256:30f610279e8b2578cab6db20741130331735c781b56053c59c4076da27f06b66"
            ],
            "version": "==1.13.0"
        },
        "smart-open": {
            "hashes": [
                "sha256:e64c2b5e62a452fa7fc4d21aecbada826ca21097bbe117841f8f4fc53dbab676"
            ],
            "index": "pypi",
            "version": "==1.9.0"
        },
        "soupsieve": {
            "hashes": [
                "sha256:bdb0d917b03a1369ce964056fc195cfdff8819c40de04695a80bc813c3cfa1f5",
                "sha256:e2c1c5dee4a1c36bcb790e0fabd5492d874b8ebd4617622c4f6a731701060dda"
            ],
            "version": "==1.9.5"
        },
        "sqlparse": {
            "hashes": [
                "sha256:40afe6b8d4b1117e7dff5504d7a8ce07d9a1b15aeeade8a2d10f130a834f8177",
                "sha256:7c3dca29c022744e95b547e867cee89f4fce4373f3549ccd8797d8eb52cdb873"
            ],
            "version": "==0.3.0"
        },
        "toml": {
            "hashes": [
                "sha256:229f81c57791a41d65e399fc06bf0848bab550a9dfd5ed66df18ce5f05e73d5c",
                "sha256:235682dd292d5899d361a811df37e04a8828a5b1da3115886b73cf81ebc9100e"
            ],
            "version": "==0.10.0"
        },
        "toolz": {
            "hashes": [
                "sha256:08fdd5ef7c96480ad11c12d472de21acd32359996f69a5259299b540feba4560"
            ],
            "version": "==0.10.0"
        },
        "typing-extensions": {
            "hashes": [
                "sha256:091ecc894d5e908ac75209f10d5b4f118fbdb2eb1ede6a63544054bb1edb41f2",
                "sha256:910f4656f54de5993ad9304959ce9bb903f90aadc7c67a0bef07e678014e892d",
                "sha256:cf8b63fedea4d89bab840ecbb93e75578af28f76f66c35889bd7065f5af88575"
            ],
            "version": "==3.7.4.1"
        },
        "urllib3": {
            "hashes": [
                "sha256:a8a318824cc77d1fd4b2bec2ded92646630d7fe8619497b142c84a9e6f5a7293",
                "sha256:f3c5fd51747d450d4dcf6f923c81f78f811aab8205fda64b0aba34a4e48b0745"
            ],
            "markers": "python_version >= '3.4'",
            "version": "==1.25.7"
        },
        "varint": {
            "hashes": [
                "sha256:a6ecc02377ac5ee9d65a6a8ad45c9ff1dac8ccee19400a5950fb51d594214ca5"
            ],
            "version": "==1.0.2"
        },
        "virtualenv": {
            "hashes": [
                "sha256:0d62c70883c0342d59c11d0ddac0d954d0431321a41ab20851facf2b222598f3",
                "sha256:55059a7a676e4e19498f1aad09b8313a38fcc0cdbe4fdddc0e9b06946d21b4bb"
            ],
            "version": "==16.7.9"
        },
        "web3": {
            "hashes": [
                "sha256:770dbbb86da23185df06bef1c2ed7c871f6f8714ac3d3cfe2e7f57f0bfb98086",
                "sha256:f4362d37137ab42423a38569fc0f6ff3b53a107925ac45345e798ed1d09da301"
            ],
            "index": "pypi",
            "version": "==5.4.0"
        },
        "websockets": {
            "hashes": [
                "sha256:0e4fb4de42701340bd2353bb2eee45314651caa6ccee80dbd5f5d5978888fed5",
                "sha256:1d3f1bf059d04a4e0eb4985a887d49195e15ebabc42364f4eb564b1d065793f5",
                "sha256:20891f0dddade307ffddf593c733a3fdb6b83e6f9eef85908113e628fa5a8308",
                "sha256:295359a2cc78736737dd88c343cd0747546b2174b5e1adc223824bcaf3e164cb",
                "sha256:2db62a9142e88535038a6bcfea70ef9447696ea77891aebb730a333a51ed559a",
                "sha256:3762791ab8b38948f0c4d281c8b2ddfa99b7e510e46bd8dfa942a5fff621068c",
                "sha256:3db87421956f1b0779a7564915875ba774295cc86e81bc671631379371af1170",
                "sha256:3ef56fcc7b1ff90de46ccd5a687bbd13a3180132268c4254fc0fa44ecf4fc422",
                "sha256:4f9f7d28ce1d8f1295717c2c25b732c2bc0645db3215cf757551c392177d7cb8",
                "sha256:5c01fd846263a75bc8a2b9542606927cfad57e7282965d96b93c387622487485",
                "sha256:5c65d2da8c6bce0fca2528f69f44b2f977e06954c8512a952222cea50dad430f",
                "sha256:751a556205d8245ff94aeef23546a1113b1dd4f6e4d102ded66c39b99c2ce6c8",
                "sha256:7ff46d441db78241f4c6c27b3868c9ae71473fe03341340d2dfdbe8d79310acc",
                "sha256:965889d9f0e2a75edd81a07592d0ced54daa5b0785f57dc429c378edbcffe779",
                "sha256:9b248ba3dd8a03b1a10b19efe7d4f7fa41d158fdaa95e2cf65af5a7b95a4f989",
                "sha256:9bef37ee224e104a413f0780e29adb3e514a5b698aabe0d969a6ba426b8435d1",
                "sha256:c1ec8db4fac31850286b7cd3b9c0e1b944204668b8eb721674916d4e28744092",
                "sha256:c8a116feafdb1f84607cb3b14aa1418424ae71fee131642fc568d21423b51824",
                "sha256:ce85b06a10fc65e6143518b96d3dca27b081a740bae261c2fb20375801a9d56d",
                "sha256:d705f8aeecdf3262379644e4b55107a3b55860eb812b673b28d0fbc347a60c55",
                "sha256:e898a0863421650f0bebac8ba40840fc02258ef4714cb7e1fd76b6a6354bda36",
                "sha256:f8a7bff6e8664afc4e6c28b983845c5bc14965030e3fb98789734d416af77c4b"
            ],
            "version": "==8.1"
        },
        "zipp": {
            "hashes": [
                "sha256:3718b1cbcd963c7d4c5511a8240812904164b7f381b647143a89d3b98f9bcd8e",
                "sha256:f06903e9f1f43b12d371004b4ac7b06ab39a44adc747266928ae6debfa7b3335"
            ],
            "version": "==0.6.0"
        }
    },
    "develop": {}
}<|MERGE_RESOLUTION|>--- conflicted
+++ resolved
@@ -1,11 +1,7 @@
 {
     "_meta": {
         "hash": {
-<<<<<<< HEAD
-            "sha256": "03dab3963220415a0105db9490b8e2ed29e62fc8b618c0985d950dadf9cb2c48"
-=======
-            "sha256": "d05d34c9d54638802adc3fbaae8c87aa147a83b0b5ba328a016cdde6d65dd1bb"
->>>>>>> 0c58f5e9
+            "sha256": "90f02999cc77eb3460bc4f59db7c568d60d49d29545700681414e597e4677a05"
         },
         "pipfile-spec": 6,
         "requires": {
@@ -67,41 +63,18 @@
         },
         "boto3": {
             "hashes": [
-<<<<<<< HEAD
-                "sha256:98fdd6fa754e17c0d9e87fbb464c43c7e72aaa6b4f78b418eba47b7d15deffee",
-                "sha256:fdaae8edd63ae114107d375862069d17de23e00489a65169b8141ddee6bdf78b"
-            ],
-            "index": "pypi",
-            "version": "==1.10.48"
+                "sha256:58853c2dbe3ff34a506c67039ebc9ef31dc5b9ad4442ef5ac960560484926279",
+                "sha256:a2e40aecbda5ebf669089851f67962baf70fc6a1745c28ea157e4463cbee2a0d"
+            ],
+            "index": "pypi",
+            "version": "==1.10.49"
         },
         "botocore": {
             "hashes": [
-                "sha256:29370f50af7870661609fbfbc4ed01ef2fd531b87b98729700526d1a4b3a2f89",
-                "sha256:7f60edf33c6f5b7c1c9b9377267bdc56495f52704607f713d4c3bd1d82a08334"
-            ],
-            "version": "==1.13.48"
-        },
-        "celery": {
-            "extras": [
-                "redis"
-            ],
-            "hashes": [
-                "sha256:7c544f37a84a5eadc44cab1aa8c9580dff94636bb81978cdf9bf8012d9ea7d8f",
-                "sha256:d3363bb5df72d74420986a435449f3c3979285941dff57d5d97ecba352a0e3e2"
-=======
-                "sha256:c532564961b4c589a0fcf64b892ca215ccef898155faf4c3ba77e6338bb3a8ac",
-                "sha256:f2cf6fd3d1ee4aba511ba323b3d13a4331bbe4ff805eecca7d7a5aecb8482290"
-            ],
-            "index": "pypi",
-            "version": "==1.10.46"
-        },
-        "botocore": {
-            "hashes": [
-                "sha256:1f42f1cc304ec5793c5031a81dc30dfbdf21dcf2d53c11d6c2644236835c1bb5",
-                "sha256:79f22d99bf990ad6be760602713d537f0658d572bc04bc007c60b2c8c55d4286"
->>>>>>> 0c58f5e9
-            ],
-            "version": "==1.13.46"
+                "sha256:9b060954865fbad2f143253eef3cf38b1b68eb0675212413b8f0b1342026310c",
+                "sha256:f1818156b6973a599d01a11868c2feb01a2d2a700ed0dbffaca5c659744a521e"
+            ],
+            "version": "==1.13.49"
         },
         "certifi": {
             "hashes": [
@@ -453,9 +426,9 @@
         },
         "nodeenv": {
             "hashes": [
-                "sha256:ad8259494cf1c9034539f6cced78a1da4840a4b157e23640bc4a0c0546b0cb7a"
-            ],
-            "version": "==1.3.3"
+                "sha256:561057acd4ae3809e665a9aaaf214afff110bbb6a6d5c8a96121aea6878408b3"
+            ],
+            "version": "==1.3.4"
         },
         "oauthlib": {
             "hashes": [
@@ -641,19 +614,19 @@
         },
         "pyyaml": {
             "hashes": [
-                "sha256:0e7f69397d53155e55d10ff68fdfb2cf630a35e6daf65cf0bdeaf04f127c09dc",
-                "sha256:2e9f0b7c5914367b0916c3c104a024bb68f269a486b9d04a2e8ac6f6597b7803",
-                "sha256:35ace9b4147848cafac3db142795ee42deebe9d0dad885ce643928e88daebdcc",
-                "sha256:38a4f0d114101c58c0f3a88aeaa44d63efd588845c5a2df5290b73db8f246d15",
-                "sha256:483eb6a33b671408c8529106df3707270bfacb2447bf8ad856a4b4f57f6e3075",
-                "sha256:4b6be5edb9f6bb73680f5bf4ee08ff25416d1400fbd4535fe0069b2994da07cd",
-                "sha256:7f38e35c00e160db592091751d385cd7b3046d6d51f578b29943225178257b31",
-                "sha256:8100c896ecb361794d8bfdb9c11fce618c7cf83d624d73d5ab38aef3bc82d43f",
-                "sha256:c0ee8eca2c582d29c3c2ec6e2c4f703d1b7f1fb10bc72317355a746057e7346c",
-                "sha256:e4c015484ff0ff197564917b4b4246ca03f411b9bd7f16e02a2f586eb48b6d04",
-                "sha256:ebc4ed52dcc93eeebeae5cf5deb2ae4347b3a81c3fa12b0b8c976544829396a4"
-            ],
-            "version": "==5.2"
+                "sha256:059b2ee3194d718896c0ad077dd8c043e5e909d9180f387ce42012662a4946d6",
+                "sha256:1cf708e2ac57f3aabc87405f04b86354f66799c8e62c28c5fc5f88b5521b2dbf",
+                "sha256:24521fa2890642614558b492b473bee0ac1f8057a7263156b02e8b14c88ce6f5",
+                "sha256:4fee71aa5bc6ed9d5f116327c04273e25ae31a3020386916905767ec4fc5317e",
+                "sha256:70024e02197337533eef7b85b068212420f950319cc8c580261963aefc75f811",
+                "sha256:74782fbd4d4f87ff04159e986886931456a1894c61229be9eaf4de6f6e44b99e",
+                "sha256:940532b111b1952befd7db542c370887a8611660d2b9becff75d39355303d82d",
+                "sha256:cb1f2f5e426dc9f07a7681419fe39cee823bb74f723f36f70399123f439e9b20",
+                "sha256:dbbb2379c19ed6042e8f11f2a2c66d39cceb8aeace421bfc29d085d93eda3689",
+                "sha256:e3a057b7a64f1222b56e47bcff5e4b94c4f61faac04c7c4ecb1985e18caa3994",
+                "sha256:e9f45bd5b92c7974e59bcd2dcc8631a6b6cc380a904725fce7bc08872e691615"
+            ],
+            "version": "==5.3"
         },
         "requests": {
             "hashes": [
